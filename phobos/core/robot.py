--- conflicted
+++ resolved
@@ -672,13 +672,14 @@
                 kccd_robot.remove_joint(j)
                 assert str(j) not in [str(jnt) for jnt in kccd_robot.joints]
         # generate collision model
-        pgu.generate_kccd_optimizer_ready_collision(kccd_robot, [link.name for link in kccd_robot.links],
-                                                    outputdir=kccd_meshes,
-                                                    join_first=join_before_convexhull,
-                                                    merge_additionally=kwargs["merge_additionally"]
-                                                    if "merge_additionally" in kwargs.keys() else None,
-                                                    mars_meshes=output_mesh_format.lower() == "mars_obj",
-                                                    reduce_meshes=reduce_meshes)
+        pgu.generate_kccd_optimizer_ready_collision(
+            kccd_robot, [link.name for link in kccd_robot.links],
+            outputdir=kccd_meshes,
+            join_first=join_before_convexhull,
+            merge_additionally=kwargs["merge_additionally"] if "merge_additionally" in kwargs.keys() else None,
+            mars_meshes=output_mesh_format.lower() == "mars_obj",
+            reduce_meshes=reduce_meshes
+        )
 
         # urdf2kccd generates the model out of the visuals therefore we have to remove all visuals and make the
         # collisions visuals
@@ -887,6 +888,8 @@
 
         out += "}\n"
 
+        if not os.path.isdir(os.path.dirname(outputfile)):
+            os.makedirs(os.path.dirname(outputfile), exist_ok=True)
         with open(outputfile + ".gv", "w") as f:
             f.write(out)
 
@@ -942,7 +945,6 @@
                     xml_file_in_smurf = xml_file
             elif export["type"] == "submodel":
                 log.debug(f"Exporting submodel {export['name']}")
-<<<<<<< HEAD
                 if export["name"] not in self.submodel_defs:
                     export_robot_instance = self.define_submodel(
                         name=export["name"],
@@ -958,16 +960,6 @@
                     assert export["include_unstopped_branches"] == self.submodel_defs["include_unstopped_branches"]
                     assert export["no_submechanisms"] == self.submodel_defs["no_submechanisms"]
                     export_robot_instance = self.instantiate_submodel(export["name"])
-=======
-                export_robot_instance = export_robot_instance.define_submodel(
-                    name=export["name"],
-                    start=export["start"] if "start" in export else str(export_robot_instance.get_root()),
-                    stop=export["stop"] if "stop" in export else [str(x) for x in export_robot_instance.get_leaves()],
-                    include_unstopped_branches=export["include_unstopped_branches"] or "stop" not in export
-                    if "include_unstopped_branches" in export else None,
-                    no_submechanisms=export["no_submechanisms"] if "no_submechanisms" in export else False
-                )
->>>>>>> 8b7ce3f8
                 if "add_floating_base" in export and export["add_floating_base"]:
                     export_robot_instance.add_floating_base()
                 _export_config = None
