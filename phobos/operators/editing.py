#!/usr/bin/python3
# coding=utf-8

# -------------------------------------------------------------------------------
# This file is part of Phobos, a Blender Add-On to edit robot models.
# Copyright (C) 2020 University of Bremen & DFKI GmbH Robotics Innovation Center
#
# You should have received a copy of the 3-Clause BSD License in the LICENSE file.
# If not, see <https://opensource.org/licenses/BSD-3-Clause>.
# -------------------------------------------------------------------------------

"""
Contains all Blender operators for editing of Phobos models.
"""

import math
import os
import yaml
import inspect
import sys
from datetime import datetime

import bpy
import mathutils
from bpy.types import Operator
from bpy.props import (
    BoolProperty,
    IntProperty,
    StringProperty,
    EnumProperty,
    FloatProperty,
    FloatVectorProperty,
    BoolVectorProperty,
)

import phobos.defs as defs
import phobos.display as display
import phobos.model.inertia as inertialib
import phobos.utils.selection as sUtils
import phobos.utils.general as gUtils
import phobos.utils.io as ioUtils
import phobos.utils.blender as bUtils
import phobos.utils.naming as nUtils
import phobos.utils.editing as eUtils
import phobos.utils.validation as vUtils
import phobos.model.joints as jUtils
import phobos.model.links as modellinks
import phobos.model.motors as modelmotors
import phobos.model.controllers as controllermodel
import phobos.model.sensors as sensors
from phobos.operators.generic import addObjectFromYaml
from phobos.phoboslog import log


class SafelyRemoveObjectsFromSceneOperator(Operator):
    """Removes all selected objects from scene, warning if they are deleted"""

    bl_idname = "phobos.safely_remove_objects_from_scene"
    bl_label = "Safely Remove Objects From Scene"
    bl_options = {'UNDO'}

    def execute(self, context):
        """

        Args:
          context: 

        Returns:

        """
        objs_to_delete = [o for o in context.selected_objects if len(o.users_scene) > 1]
        objs_to_keep = [o for o in context.selected_objects if len(o.users_scene) == 1]
        sUtils.selectObjects(objs_to_delete, clear=True)
        bpy.ops.object.delete()
        sUtils.selectObjects(objs_to_keep, clear=True)

        log(
            "Removed {} object{}".format(
                len(objs_to_delete), 's' if len(objs_to_delete) > 1 else ''
            )
            + " from configuration.",
            'INFO',
        )
        log("    Objects: " + str([obj.name for obj in objs_to_delete]), 'DEBUG')
        if objs_to_keep:
            log('Some objects were not removed as they are unique to this scene.', 'WARNING')
            log("    Objects: " + str([obj.name for obj in objs_to_keep]), 'DEBUG')
        return {'FINISHED'}

    @classmethod
    def poll(cls, context):
        """

        Args:
          context: 

        Returns:

        """
        return context.selected_objects


class MoveToSceneOperator(Operator):
    """Moves all selected objects to (new) scene"""

    bl_idname = "phobos.move_to_scene"
    bl_label = "Move To Scene"
    bl_options = {'UNDO'}

    def getSceneEnumProperty(self, context):
        """

        Args:
          context: 

        Returns:

        """
        scenes = bpy.data.scenes.keys()

        # remove current scene from enum
        scenes.remove(context.scene.name)

        # resources scene is not an export configuration
        if 'resources' in scenes:
            scenes.remove('resources')
        return bUtils.compileEnumPropertyList(scenes)

    scenename : StringProperty(
        name='Scene Name', default='new', description='Name of the scene to which to add selection'
    )

    scene : EnumProperty(
        name='Scene', items=getSceneEnumProperty, description='List of available scenes'
    )

    new : BoolProperty(name='New', default=True, description="Create new scene for configuration")

    truecopy : BoolProperty(
        name='Copy selected', default=False, description="Copy selected objects from active scene"
    )

    link_obdata : BoolProperty(
        name='Link mesh data', default=True, description="Link mesh data to new objects"
    )

    link_material : BoolProperty(
        name='Link material data', default=True, description="Link material data to new objects"
    )

    link_texture : BoolProperty(
        name='Link texture data', default=True, description="Link texture data to new objects"
    )

    remove : BoolProperty(
        name='Remove selected',
        default=False,
        description='Remove selected objects from active scene',
    )

    init : BoolProperty(
        name='Link current scene',
        default=True,
        description="Link all unselected objects from the current scene",
    )

    def invoke(self, context, event):
        """

        Args:
          context: 
          event: 

        Returns:

        """
        return context.window_manager.invoke_props_dialog(self, width=500)

    def check(self, context):
        """

        Args:
          context: 

        Returns:

        """
        if not self.new:
            self.scenename = self.scene
            self.init = False
        return True

    def draw(self, context):
        """

        Args:
          context: 

        Returns:

        """
        layout = self.layout
        layout.prop(self, 'new', text="New scene")
        box = layout.box()
        if self.new:
            box.prop(self, 'scenename', text="Scene Name")
            box.prop(self, 'init')
        else:
            box.prop(self, 'scene')

        box = layout.box()
        box.prop(self, 'truecopy')
        if self.truecopy:
            box.prop(self, 'link_obdata')
            box.prop(self, 'link_material')
            box.prop(self, 'link_texture')

        box = layout.box()
        box.prop(self, 'remove')

    def execute(self, context):
        """

        Args:
          context: 

        Returns:

        """
        moveobjs = context.selected_objects
        oldscene = context.scene

        newscene = bUtils.switchToScene((self.scenename if self.new else self.scene))
        # link all objects from active scene to new scene (initialize it)
        if self.new and self.init:
            for obj in oldscene.objects:
                if obj.name not in newscene.objects:
                    newscene.objects.link(obj)
                    newscene.update()

        # in any case, make sure to move selected objects objects to scene
        for obj in moveobjs:
            if obj.name not in newscene.objects:
                newscene.objects.link(obj)

        # make the objects single user in the new scene
        if self.truecopy:
            # add phobostype/name to make sure the object keeps its name as single user
            for obj in moveobjs:
                name = nUtils.getObjectName(obj)

                if obj.phobostype + '/name' not in obj:
                    obj[obj.phobostype + '/name'] = name

            # make object single user
            sUtils.selectObjects(moveobjs, clear=True)
            bpy.ops.object.make_single_user(
                type='SELECTED_OBJECTS',
                object=True,
                obdata=not self.link_obdata,
                material=not self.link_material,
                texture=not self.link_texture,
            )
            newobjs = bpy.context.selected_objects

            # prepend Blender name with scenename (phobostype/names are kept anyway)
            for newobj in newobjs:
                newobj.name = newscene.name + '_' + nUtils.getObjectName(newobj)

        # remove objects from active scene and restructure the kinematic tree
        if self.remove:
            for obj in moveobjs:
                oldscene.objects.unlink(obj)

            roots = sUtils.getRoots(scene=newscene)

            for obj in roots:
                sUtils.selectObjects([obj], clear=True, active=0)
                bpy.ops.object.parent_clear(type='CLEAR_KEEP_TRANSFORM')
                log("Cleared parent for new object root {}".format(obj.name), 'INFO')

        newscene.layers = bUtils.defLayers(list(range(20)))
        sUtils.selectObjects(newscene.objects, clear=True)
        bpy.ops.phobos.sort_objects_to_layers()
        newscene.update()

        log(
            "{} {} object{} to {}{}export configuration '{}'.".format(
                'Added',
                len(moveobjs),
                's' if len(moveobjs) > 1 else '',
                'new ' if self.new else '',
                'initialized ' if self.init else '',
                self.scenename,
            ),
            'INFO',
        )
        log("  Objects: " + str([obj.name for obj in moveobjs]), 'DEBUG')
        return {'FINISHED'}

    @classmethod
    def poll(cls, context):
        """

        Args:
          context: 

        Returns:

        """
        return len(context.selected_objects) > 0


class SortObjectsToLayersOperator(Operator):
    """Sort all selected objects to their according layers"""

    bl_idname = "phobos.sort_objects_to_layers"
    bl_label = "Sort Objects to Layers"
    bl_options = {'UNDO'}

    def execute(self, context):
        """

        Args:
          context: 

        Returns:

        """
        eUtils.sortObjectsToLayers(context.selected_objects)
        return {'FINISHED'}

    @classmethod
    def poll(cls, context):
        """

        Args:
          context: 

        Returns:

        """
        return len(context.selected_objects) > 0


class AddKinematicChainOperator(Operator):
    """Add a kinematic chain between two selected objects"""

    bl_idname = "phobos.add_kinematic_chain"
    bl_label = "Add Kinematic Chain"
    bl_options = {'REGISTER', 'UNDO'}

    chainname : StringProperty(
        name='Chain Name', default='new_chain', description='Name of the chain to be created'
    )

    def execute(self, context):
        """

        Args:
          context: 

        Returns:

        """
        endobj = context.active_object
        # pick first nonactive object as start
        for obj in context.selected_objects:
            if obj is not context.active_object:
                startobj = obj
                break

        # add chain properties to startobj
        if 'startChain' not in startobj:
            startobj['startChain'] = [self.chainname]
        else:
            namelist = startobj['startChain']
            if self.chainname not in namelist:
                namelist.append(self.chainname)
            startobj['startChain'] = namelist

        # add chain properties to endobj
        if 'endChain' not in endobj:
            endobj['endChain'] = [self.chainname]
        else:
            namelist = endobj['endChain']
            if self.chainname not in namelist:
                namelist.append(self.chainname)
            endobj['endChain'] = namelist
        return {'FINISHED'}

    @classmethod
    def poll(cls, context):
        """

        Args:
          context: 

        Returns:

        """
        return len(context.selected_objects) == 2


class SetXRayOperator(Operator):
    """Show the selected/chosen objects via X-ray"""

    bl_idname = "phobos.set_xray"
    bl_label = "X-Ray Vision"
    bl_options = {'REGISTER', 'UNDO'}

    objects : EnumProperty(
        name="Objects",
        default='selected',
        items=(('all',) * 3, ('selected',) * 3, ('by name',) * 3) + defs.phobostypes,
        description="Show objects via x-ray",
    )

    show : BoolProperty(name="Enable X-Ray", default=True, description="Enable or disable X-Ray")

    namepart : StringProperty(
        name="Name Contains",
        default="",
        description="Part of a name for objects to be selected in 'by name' mode",
    )

    @classmethod
    def poll(cls, context):
        """

        Args:
          context: 

        Returns:

        """
        return context.mode == 'OBJECT' or context.mode == 'POSE'

    def draw(self, context):
        """

        Args:
          context: 

        Returns:

        """
        layout = self.layout
        layout.label(text="Select items for X-ray view")

        layout.prop(self, "objects")
        layout.prop(self, "show")

        # show name text field only when changing by name
        if self.objects == 'by name':
            layout.prop(self, "namepart")

    def execute(self, context):
        """

        Args:
          context: 

        Returns:

        """
        # pick objects to change
        if self.objects == 'all':
            objlist = bpy.data.objects
        elif self.objects == 'selected':
            objlist = context.selected_objects
        elif self.objects == 'by name':
            objlist = [obj for obj in bpy.data.objects if obj.name.find(self.namepart) >= 0]
        else:
            objlist = [obj for obj in bpy.data.objects if obj.phobostype == self.objects]

        # change xray setting
        for obj in objlist:
            obj.show_x_ray = self.show
        return {'FINISHED'}


class SetPhobosType(Operator):
    """Change phobostype of selected object(s)"""

    bl_idname = "phobos.set_phobostype"
    bl_label = "Set Phobostype"
    bl_options = {'REGISTER', 'UNDO'}

    phobostype : EnumProperty(
        items=defs.phobostypes, name="Phobostype", default="undefined", description="Phobostype"
    )

    def execute(self, context):
        """Change phobostype of all selected objects.

        Args:
          context: 

        Returns:

        """
        if self.phobostype == 'undefined':
            log("Setting phobostype 'undefined' for selected objects.", 'WARNING')

        for obj in context.selected_objects:
            obj.phobostype = self.phobostype
        return {'FINISHED'}

    @classmethod
    def poll(cls, context):
        """

        Args:
          context: 

        Returns:

        """
        return context.selected_objects

    def invoke(self, context, event):
        """

        Args:
          context: 
          event: 

        Returns:

        """
        if context.object:
            self.phobostype = context.object.phobostype
        return context.window_manager.invoke_props_dialog(self)


class BatchEditPropertyOperator(Operator):
    """Edit custom property of selected object(s)"""

    bl_idname = "phobos.batch_property"
    bl_label = "Edit Custom Property"
    bl_options = {'REGISTER', 'UNDO'}

    property_name : StringProperty(name="Name", default="", description="Custom property name")

    property_value : StringProperty(name="Value", default="", description="Custom property value")

    def execute(self, context):
        """

        Args:
          context: 

        Returns:

        """
        value = gUtils.parse_number(self.property_value)
        # delete property when value is empty
        if value == '':
            for obj in context.selected_objects:
                eUtils.removeProperties(obj, [self.property_name])
        # change property
        else:
            for obj in context.selected_objects:
                obj[self.property_name] = value
        return {'FINISHED'}

    @classmethod
    def poll(cls, context):
        """

        Args:
          context: 

        Returns:

        """
        ob = context.active_object
        return ob is not None and len(context.selected_objects) > 0 and ob.mode == 'OBJECT'


class CreateInterfaceOperator(Operator):
    """Create interface and optionally attach to parent"""

    bl_idname = "phobos.create_interface"
    bl_label = "Create Interface"
    bl_options = {'REGISTER', 'UNDO'}

    interface_name : StringProperty(name='name', default='interface')

    interface_type : StringProperty(name='type', default='default')

    interface_direction : EnumProperty(
        name='direction',
        items=bUtils.compileEnumPropertyList(('outgoing', 'incoming', 'bidirectional')),
        default='outgoing',
    )

    all_selected : BoolProperty(name='all selected', default=False)

    scale : FloatProperty(name='scale', default=1.0)

    def execute(self, context):
        """

        Args:
          context: 

        Returns:

        """
        ifdict = {
            'type': self.interface_type,
            'direction': self.interface_direction,
            'name': self.interface_name,
            'scale': self.scale,
        }
        if self.all_selected:
            for link in [obj for obj in context.selected_objects if obj.phobostype == 'link']:
                ifdict['parent'] = link
                ifdict['name'] = link.name + '_' + self.interface_name
                eUtils.createInterface(ifdict, link)
        else:
            eUtils.createInterface(ifdict, context.object)
        return {'FINISHED'}

    @classmethod
    def poll(cls, context):
        """

        Args:
          context: 

        Returns:

        """
        if context.object:
            return context.object.mode == 'OBJECT'
        else:
            return True


class CopyCustomProperties(Operator):
    """Copy custom properties of selected object(s)"""

    bl_idname = "phobos.copy_props"
    bl_label = "Copy Custom Properties"
    bl_options = {'REGISTER', 'UNDO'}

    empty_properties : BoolProperty(name='empty', default=False, description="empty properties?")

    def execute(self, context):
        """

        Args:
          context: 

        Returns:

        """
        slaves = context.selected_objects
        master = context.active_object
        slaves.remove(master)
        props = bUtils.cleanObjectProperties(dict(master.items()))
        for obj in slaves:
            if self.empty_properties:
                for key in obj.keys():
                    del (obj[key])
            for key in props.keys():
                obj[key] = props[key]
        return {'FINISHED'}

    @classmethod
    def poll(cls, context):
        """

        Args:
          context: 

        Returns:

        """
        obs = context.selected_objects
        ob = context.active_object
        return len(obs) > 0 and ob is not None and ob.mode == 'OBJECT'


class RenameCustomProperty(Operator):
    """Rename custom property of selected object(s)"""

    bl_idname = "phobos.rename_custom_property"
    bl_label = "Rename Custom Property"
    bl_options = {'REGISTER', 'UNDO'}

    find : StringProperty(
        name="Find Property Name", default='', description="Name to be searched for"
    )

    replace : StringProperty(
        name="Replacement Name", default='', description="New name to be replaced with"
    )

    overwrite : BoolProperty(
        name='Overwrite Existing Properties',
        default=False,
        description="If a property of the specified replacement name exists, overwrite it?",
    )

    def execute(self, context):
        """

        Args:
          context: 

        Returns:

        """
        objs = filter(lambda e: self.find in e, context.selected_objects)
        if self.replace != "":
            for obj in objs:
                if self.replace in obj and not self.overwrite:
                    log(
                        "Property '"
                        + self.replace
                        + "' already present in"
                        + "object '"
                        + obj.name
                        + "'",
                        "ERROR",
                    )
                else:
                    obj[self.replace] = obj[self.find]
                    del obj[self.find]
        return {'FINISHED'}

    @classmethod
    def poll(cls, context):
        """

        Args:
          context: 

        Returns:

        """
        ob = context.active_object
        return ob is not None and ob.mode == 'OBJECT' and len(context.selected_objects) > 0


class SetGeometryType(Operator):
    """Edit geometry type of selected object(s)"""

    bl_idname = "phobos.define_geometry"
    bl_label = "Define Geometry"
    bl_options = {'UNDO'}

    geomType : EnumProperty(
        items=defs.geometrytypes, name="Type", default="box", description="Phobos geometry type"
    )

    def execute(self, context):
        """

        Args:
          context: 

        Returns:

        """
        objs = context.selected_objects
        for obj in objs:
            if obj.phobostype == 'collision' or obj.phobostype == 'visual':
                obj['geometry/type'] = self.geomType
            else:
                log("The object '" + obj.name + "' is no collision or visual.", 'WARNING')

        log(
            "Changed geometry type for {} object{}".format(len(objs), 's' if len(objs) > 1 else '')
            + " to {}.".format(self.geomType),
            'INFO',
        )
        log("    Objects: " + str([obj.name for obj in objs]), 'DEBUG')
        return {'FINISHED'}

    @classmethod
    def poll(cls, context):
        """

        Args:
          context: 

        Returns:

        """
        ob = context.active_object
        return ob is not None and ob.mode == 'OBJECT' and len(context.selected_objects) > 0

    def draw(self, context):
        """

        Args:
          context: 

        Returns:

        """
        layout = self.layout

        layout.prop(self, 'geomType')

    def invoke(self, context, event):
        """

        Args:
          context: 
          event: 

        Returns:

        """
        return context.window_manager.invoke_props_dialog(self, width=200)


class SmoothenSurfaceOperator(Operator):
    """Smoothen surface of selected objects"""

    bl_idname = "phobos.smoothen_surface"
    bl_label = "Smoothen Surface"
    bl_options = {'REGISTER', 'UNDO'}

    def execute(self, context):
        """

        Args:
          context: 

        Returns:

        """
        objs = [obj for obj in context.selected_objects if obj.type == "MESH"]
        i = 1
        for obj in objs:
            eUtils.smoothen_surface(obj)
            display.setProgress(i / len(context.selected_objects))
            i += 1
        display.endProgress()
        return {'FINISHED'}

    @classmethod
    def poll(cls, context):
        """

        Args:
          context: 

        Returns:

        """
        ob = context.active_object
        return ob is not None and ob.mode == 'OBJECT' and len(context.selected_objects) > 0


class EditInertialData(Operator):
    """Edit mass/inertia of selected object(s)"""

    bl_idname = "phobos.edit_inertial_data"
    bl_label = "Edit Mass/Inertia"
    bl_options = {'UNDO'}

    changeInertia : BoolProperty(
        name="Change inertia", default=True, description="Change inertia values"
    )

    inertiavector : FloatVectorProperty(
        name="Inertia Vector",
        default=[1e-3, 1e-3, 1e-3, 1e-3, 1e-3, 1e-3],
        subtype='NONE',
        precision=10,
        size=6,
        description="New inertia values for the inertial objects",
    )

    changeMass : BoolProperty(name="Change mass", default=True, description="Change mass values")

    mass : FloatProperty(
        name='Mass',
        default=1e-3,
        description="New mass for the inertial objects (in kg)",
        precision=10,
    )

    def invoke(self, context, event):
        """

        Args:
          context: 
          event: 

        Returns:

        """
        # read initial parameter values from active object
        if context.active_object and context.active_object.phobostype == 'inertial':
            errors, *_ = vUtils.validateInertiaData(context.active_object, adjust=True)
            for error in errors:
                error.log()

            self.mass = context.active_object['inertial/mass']
            self.inertiavector = mathutils.Vector(context.active_object['inertial/inertia'])

        return context.window_manager.invoke_props_dialog(self, width=200)

    def execute(self, context):
        """

        Args:
          context: 

        Returns:

        """
        if not self.changeMass and not self.changeInertia:
            log("Cancelled inertia/mass editing: nothing to change.", 'INFO')
            return {'CANCELLED'}

        objs = [obj for obj in context.selected_objects if obj.phobostype == "inertial"]
        user_inertia = {'inertia': self.inertiavector, 'mass': self.mass}

        # validate user data
        errors, inertia_dict = vUtils.validateInertiaData(user_inertia, adjust=True)
        for error in errors:
            error.log()

        newmass = inertia_dict['mass']
        newinertia = inertia_dict['inertia']
        # change object properties accordingly
        for obj in objs:
            if self.changeMass:
                obj['inertial/mass'] = newmass
            if self.changeInertia:
                obj['inertial/inertia'] = newinertia

        if self.changeMass:
            log("Changed mass to " + str(newmass) + " for {} objects.".format(len(objs)), 'INFO')
        if self.changeInertia:
            log(
                "Changed inertia to " + str(newinertia) + " for {} objects.".format(len(objs)),
                'INFO',
            )
        return {'FINISHED'}

    def draw(self, context):
        """

        Args:
          context: 

        Returns:

        """
        layout = self.layout

        layout.prop(self, 'changeMass', toggle=True)
        if self.changeMass:
            layout.prop(self, 'mass')

        layout.separator()
        layout.prop(self, 'changeInertia', toggle=True)
        if self.changeInertia:
            col = layout.column()
            col.prop(self, 'inertiavector')

    def check(self, context):
        """

        Args:
          context: 

        Returns:

        """
        return True

    @classmethod
    def poll(cls, context):
        """

        Args:
          context: 

        Returns:

        """
        return bool([obj for obj in context.selected_objects if obj.phobostype == 'inertial'])


class GenerateInertialObjectsOperator(Operator):
    """Creates inertial object(s) to add mass and inertia data to links"""

    bl_idname = "phobos.generate_inertial_objects"
    bl_label = "Create Inertials"
    bl_options = {'REGISTER', 'UNDO'}

    mass : FloatProperty(name='Mass', default=0.001, description="Mass (of active object) in kg")

    derive_inertia_from_geometry : BoolProperty(
        name="Calculate inertia from geometry ",
        default=True,
        description="Derive inertia value(s) from geometry of visual or collision objects.",
    )

    clear : BoolProperty(
        name="Clear existing inertial objects",
        default=True,
        description="Clear existing inertial objects of selected links.",
    )

    visuals : BoolProperty(
        name="visual",
        default=True,
        description="Use the selected visual objects for inertial creation.",
    )

    collisions : BoolProperty(
        name="collision",
        default=True,
        description="Use the selected visual objects for inertial creation.",
    )

    def invoke(self, context, event):
        """

        Args:
          context: 
          event: 

        Returns:

        """
        geometric_objects = [
            obj for obj in context.selected_objects if obj.phobostype in ['visual', 'collision']
        ]

        # initialise the geometry parameter correctly
        if not geometric_objects:
            self.derive_inertia_from_geometry = False
        else:
            self.derive_inertia_from_geometry = True

        return context.window_manager.invoke_props_dialog(self, width=300)

    def draw(self, context):
        """

        Args:
          context: 

        Returns:

        """
        layout = self.layout
        layout.prop(self, 'clear')
        geometric_objects = [
            obj for obj in context.selected_objects if obj.phobostype in ['visual', 'collision']
        ]

        if geometric_objects:
            layout.prop(self, 'derive_inertia_from_geometry')
            visuals = [obj for obj in geometric_objects if obj.phobostype == 'visual']
            collisions = [obj for obj in geometric_objects if obj.phobostype == 'collision']

            layout.label(text="Use geometry objects:")
            row = layout.row(align=True)
            if not visuals:
                row.label(text='visuals')
            else:
                row.prop(self, 'visuals', toggle=True)
            if not collisions:
                row.label(text='collisions')
            else:
                row.prop(self, 'collisions', toggle=True)

        layout.prop(self, 'mass')

    def execute(self, context):
        """

        Args:
          context: 

        Returns:

        """
        # store previously selected objects
        selection = context.selected_objects
        viscols = [obj for obj in selection if obj.phobostype in ['visual', 'collision']]
        links = list(
            set(
                [obj.parent for obj in viscols]
                + [obj for obj in selection if obj.phobostype == 'link']
            )
        )

        # gather list of objects to generate inertial for
        if self.derive_inertia_from_geometry:
            objectlist = []
            if self.visuals:
                objectlist.extend([obj for obj in viscols if obj.phobostype == 'visual'])
            if self.collisions:
                objectlist.extend([obj for obj in viscols if obj.phobostype == 'collision'])

            if not objectlist:
                log("No objects to create inertial objects from.", 'ERROR')
                return {'CANCELLED'}
        else:
            objectlist = links

        # remove the old inertial objects
        if self.clear:
            inertial_objects = [
                obj for link in links for obj in link.children if obj.phobostype == 'inertial'
            ]
            log("Removing old inertial objects: " + str(inertial_objects), 'DEBUG')
            for obj in inertial_objects:
                bpy.data.objects.remove(obj)

        linkcount = len(objectlist)
        new_inertial_objects = []
        for obj in objectlist:
            i = 1
            mass = self.mass
            # calculate pose and inertia for the new object
            if self.derive_inertia_from_geometry:
                if "mass" in obj:
                    mass = obj["mass"]
                inertia = inertialib.calculateInertia(obj, mass, adjust=True, logging=True)
                pose = obj.matrix_local.to_translation()
            else:
                inertia = [1e-3, 0., 0., 1e-3, 0., 1e-3]
                pose = mathutils.Vector((0.0, 0.0, 0.0))

            # create object from dictionary
            inertialdict = {'mass': mass, 'inertia': inertia, 'pose': {'translation': pose}}
            newinertial = inertialib.createInertial(inertialdict, obj, adjust=True, logging=True)

            if newinertial:
                new_inertial_objects.append(newinertial)

            # update progress bar
            display.setProgress(i / linkcount)
            i += 1
        display.endProgress()
        # select the new inertialobjects
        if new_inertial_objects:
            sUtils.selectObjects(new_inertial_objects, clear=True)

        return {'FINISHED'}

    @classmethod
    def poll(cls, context):
        """

        Args:
          context: 

        Returns:

        """
        return context.selected_objects is not None and bool(
            {'visual', 'collision', 'inertial', 'link'}
            & set([o.phobostype for o in context.selected_objects])
        )


class EditYAMLDictionary(Operator):
    """Edit object dictionary as YAML"""

    bl_idname = 'phobos.edityamldictionary'
    bl_label = "Edit Object Dictionary"
    bl_options = {'REGISTER', 'UNDO'}

    def execute(self, context):
        """

        Args:
          context: 

        Returns:

        """
        ob = context.active_object
        textfilename = ob.name + datetime.now().strftime("%Y%m%d_%H:%M")
        variablename = (
            ob.name.translate({ord(c): "_" for c in "!@#$%^&*()[]{};:,./<>?\|`~-=+"}) + "_data"
        )
        tmpdict = dict(ob.items())

        # write object properties to short python script
        for key in tmpdict:
            # transform Blender id_arrays into lists
            if hasattr(tmpdict[key], 'to_list'):
                tmpdict[key] = list(tmpdict[key])
        contents = [
            variablename + ' = """',
            yaml.dump(bUtils.cleanObjectProperties(tmpdict), default_flow_style=False) + '"""\n',
            "# ------- Hit 'Run Script' to save your changes --------",
            "import yaml",
            "import bpy",
            "tmpdata = yaml.load(" + variablename + ")",
            "for key in dict(bpy.context.active_object.items()):",
            "   del bpy.context.active_object[key]",
            "for key, value in tmpdata.items():",
            "    bpy.context.active_object[key] = value",
            "bpy.ops.text.unlink()",
        ]

        # show python script to user
        bUtils.createNewTextfile(textfilename, '\n'.join(contents))
        bUtils.openScriptInEditor(textfilename)
        return {'FINISHED'}

    @classmethod
    def poll(cls, context):
        """

        Args:
          context: 

        Returns:

        """
        ob = context.active_object
        return ob is not None and ob.mode == 'OBJECT' and len(context.selected_objects) > 0


class CreateCollisionObjects(Operator):
    """Create collision objects for all selected visual objects"""

    bl_idname = "phobos.create_collision_objects"
    bl_label = "Create Collision Object(s)"
    bl_options = {'REGISTER', 'UNDO'}

    property_colltype : EnumProperty(
        name='Collision Type', default='box', description="Collision type", items=defs.geometrytypes
    )

    def execute(self, context):
        """

        Args:
          context: 

        Returns:

        """
        visuals = []
        collisions = []

        # find all selected visual objects
        for obj in context.selected_objects:
            if obj.phobostype == "visual":
                visuals.append(obj)
            obj.select_set(False)

        if not visuals:
            log("No visual objects selected.", "ERROR", self)
            return {'CANCELLED'}

        # create collision objects for each visual
        for vis in visuals:
            # build object names
            nameparts = vis.name.split('_')
            if nameparts[0] == 'visual':
                nameparts[0] = 'collision'
            collname = '_'.join(nameparts)
            materialname = vis.data.materials[0].name if len(vis.data.materials) > 0 else "None"

            # get bounding box
            bBox = vis.bound_box
            center = gUtils.calcBoundingBoxCenter(bBox)
            rotation = mathutils.Matrix.Identity(4)
            size = list(vis.dimensions)

            # calculate size for cylinder or sphere
            if self.property_colltype in ['cylinder']:
                if size[0] == size[1]:
                    mainaxis = 'Z'
                    length = size[2]
                elif size[1] == size[2]:
                    mainaxis = 'X'
                    length = size[0]
                else:
                    mainaxis = 'Y'
                    length = size[1]

                radii = [s for s in size if s != length]
                radius = max(radii) / 2 if radii != [] else length / 2
                size = (radius, length)

                # rotate cylinder to match longest side
                if mainaxis == 'X':
                    rotation = mathutils.Matrix.Rotation(math.pi / 2, 4, 'Y')
                elif mainaxis == 'Y':
                    rotation = mathutils.Matrix.Rotation(math.pi / 2, 4, 'X')
                    # FIXME: apply rotation for moved cylinder object?

            elif self.property_colltype == 'sphere':
                size = max(size) / 2

            # combine bbox center with the object transformation
            center = (vis.matrix_world @ mathutils.Matrix.Translation(center)).to_translation()
            # combine center with optional rotation (cylinder) and object transformation
            rotation_euler = (
                vis.matrix_world @ rotation @ mathutils.Matrix.Translation(center)
            ).to_euler()

            # create Mesh
            if self.property_colltype != 'mesh':
                ob = bUtils.createPrimitive(
                    collname,
                    self.property_colltype,
                    size,
                    pmaterial=materialname,
                    plocation=center,
                    protation=rotation_euler,
                    phobostype='collision',
                )
            elif self.property_colltype == 'mesh':
                # FIXME: currently we just take a copy of the original mesh, because collision
                # scale can not be used with URDF. However, the mesh should be checked for scaling
                # issues on export and then applied properly, so we should solve this in the URDF
                # export functions.
                ob = bUtils.createPrimitive(
                    collname,
                    'cylinder',
                    (1., 1., 1.),
                    defs.layerTypes['collision'],
                    materialname,
                    center,
                    rotation_euler,
                )
                ob.scale = vis.scale
                ob.data = vis.data.copy()

            # set properties of new collision object
            ob.phobostype = 'collision'
            ob['geometry/type'] = self.property_colltype
            collisions.append(ob)

            # make collision object relative if visual object has a parent
            if vis.parent:
                ob.select_set(True)

                bpy.ops.object.transform_apply(scale=True)
                vis.parent.select_set(True)
                eUtils.parentObjectsTo(context.selected_objects, vis.parent)

            # select created collision objects
            sUtils.selectObjects(collisions)
        return {'FINISHED'}

    @classmethod
    def poll(cls, context):
        """

        Args:
          context: 

        Returns:

        """
        return len(context.selected_objects) > 0


class SetCollisionGroupOperator(Operator):
    """Set the collision groups of the selected collision object(s)"""

    bl_idname = "phobos.set_collision_group"
    bl_label = "Set Collision Group(s)"
    bl_options = {'REGISTER', 'UNDO'}

    groups : BoolVectorProperty(
        name='Collision Groups',
        size=20,
        subtype='LAYER',
        default=(False,) * 20,
        description='Collision groups',
    )

    def invoke(self, context, event):
        """

        Args:
          context: 
          event: 

        Returns:

        """
        try:
            self.groups = context.active_object.rigid_body.collision_groups
        # create rigid body settings if not existent in active object
        except AttributeError:
            obj = context.active_object
            bpy.ops.rigidbody.object_add(type='ACTIVE')
            obj.rigid_body.kinematic = True
            obj.rigid_body.collision_groups = self.groups
        return context.window_manager.invoke_props_dialog(self, width=300)

    def execute(self, context):
        """

        Args:
          context: 

        Returns:

        """
        objs = filter(
            lambda e: "phobostype" in e and e.phobostype == "collision", context.selected_objects
        )
        active_object = context.active_object

        # try assigning the collision groups to each selected collision object
        for obj in objs:
            try:
                obj.rigid_body.collision_groups = self.groups
            # initialize rigid body settings if necessary
            except AttributeError:
                context.view_layer.objects.active = obj
                bpy.ops.rigidbody.object_add(type='ACTIVE')
                obj.rigid_body.kinematic = True
                obj.rigid_body.collision_groups = self.groups
        context.view_layer.objects.active = active_object
        return {'FINISHED'}

    @classmethod
    def poll(cls, context):
        """

        Args:
          context: 

        Returns:

        """
        ob = context.active_object
        return ob is not None and ob.phobostype == 'collision' and ob.mode == 'OBJECT'


class DefineJointConstraintsOperator(Operator):
    """Add bone constraints to the joint (link)"""

    bl_idname = "phobos.define_joint_constraints"
    bl_label = "Define Joint(s)"
    bl_options = {'REGISTER', 'UNDO'}

    passive : BoolProperty(
        name='Passive', default=False, description='Make the joint passive (no actuation)'
    )

    useRadian : BoolProperty(
        name='Use Radian', default=True, description='Use degrees or rad for joints'
    )

    joint_type : EnumProperty(
        name='Joint Type',
        default='revolute',
        description="Type of the joint",
        items=defs.jointtypes,
    )

    lower : FloatProperty(name="Lower", default=0.0, description="Lower constraint of the joint")

    upper : FloatProperty(name="Upper", default=0.0, description="Upper constraint of the joint")

    maxeffort : FloatProperty(
        name="Max Effort (N or Nm)", default=0.0, description="Maximum effort of the joint"
    )

    maxvelocity : FloatProperty(
        name="Max Velocity (m/s or rad/s)",
        default=0.0,
        description="Maximum velocity of the joint. If you uncheck radian, you can enter °/sec here",
    )

    spring : FloatProperty(
        name="Spring Constant", default=0.0, description="Spring constant of the joint"
    )

    damping : FloatProperty(
        name="Damping Constant", default=0.0, description="Damping constant of the joint"
    )

    def draw(self, context):
        """

        Args:
          context: 

        Returns:

        """
        layout = self.layout
        layout.prop(self, "joint_type", text="joint_type")

        # enable/disable optional parameters
        if not self.joint_type == 'fixed':
            layout.prop(self, "passive", text="makes the joint passive (no actuation)")
            layout.prop(self, "useRadian", text="use radian")
            if self.joint_type != 'fixed':
                layout.prop(
                    self,
                    "maxeffort",
                    text="max effort ["
                    + ('Nm]' if self.joint_type in ['revolute', 'continuous'] else 'N]'),
                )
                if self.joint_type in ['revolute', 'continuous']:
                    layout.prop(
                        self,
                        "maxvelocity",
                        text="max velocity [" + ("rad/s]" if self.useRadian else "°/s]"),
                    )
                else:
                    layout.prop(self, "maxvelocity", text="max velocity [m/s]")
            if self.joint_type in ('revolute', 'prismatic'):
                layout.prop(self, "lower", text="lower [rad]" if self.useRadian else "lower [°]")
                layout.prop(self, "upper", text="upper [rad]" if self.useRadian else "upper [°]")
                layout.prop(self, "spring", text="spring constant [N/m]")
                layout.prop(self, "damping", text="damping constant")

    def invoke(self, context, event):
        """

        Args:
          context: 
          event: 

        Returns:

        """
        aObject = context.active_object
        if 'joint/type' not in aObject and 'motor/type' in aObject:
            self.maxvelocity = aObject['motor/maxSpeed']
            self.maxeffort = aObject['motor/maxEffort']
        return self.execute(context)

    def execute(self, context):
        """

        Args:
          context: 

        Returns:

        """
        log('Defining joint constraints for joint: ', 'INFO')
        lower = 0
        upper = 0

        # lower and upper limits
        if self.joint_type in ('revolute', 'prismatic'):
            if not self.useRadian:
                lower = math.radians(self.lower)
                upper = math.radians(self.upper)
            else:
                lower = self.lower
                upper = self.upper

        # velocity calculation
        if not self.useRadian:
            velocity = self.maxvelocity * ((2 * math.pi) / 360)  # from °/s to rad/s
        else:
            velocity = self.maxvelocity

        # set properties for each joint
        for joint in (obj for obj in context.selected_objects if obj.phobostype == 'link'):
            context.view_layer.objects.active = joint
            jUtils.setJointConstraints(
                joint, self.joint_type, lower, upper, self.spring, self.damping
            )

            # TODO is this still needed? Or better move it to the utility function
            if self.joint_type != 'fixed':
                joint['joint/maxeffort'] = self.maxeffort
                joint['joint/maxvelocity'] = velocity
            else:
                if "joint/maxeffort" in joint:
                    del joint["joint/maxeffort"]
                if "joint/maxvelocity" in joint:
                    del joint["joint/maxvelocity"]
            if self.passive:
                joint['joint/passive'] = "$true"
            else:
                # TODO show up in text edit which joints are to change?
                log("Please add motor to active joint in " + joint.name, "INFO")
        return {'FINISHED'}

    @classmethod
    def poll(cls, context):
        """

        Args:
          context: 

        Returns:

        """
        ob = context.active_object
        # due to invoke the active object needs to be a link
        return ob is not None and ob.phobostype == 'link' and ob.mode == 'OBJECT'


class DissolveLink(Operator):
    """Dissolve a link and parent all children of type link, inertia, visual and collision to its effective parent"""

    bl_idname = "phobos.dissolve_link"
    bl_label = "Dissolve Link(s)"
    bl_options = {"UNDO"}

    delete : BoolProperty(
        name='Delete Other', default=False, description='Delete all non reparented children'
    )

    def execute(self, context):
        """

        Args:
          context: 

        Returns:

        """
        objects = context.selected_objects

        while objects:
            # Get the roots
            current_roots = sUtils.getLeaves(objects, objects=objects)
            for root in current_roots:
                eUtils.dissolveLink(root, delete_other=self.delete)
                objects.remove(root)
        return {'FINISHED'}

    def draw(self, context):
        """

        Args:
          context: 

        Returns:

        """
        layout = self.layout
        layout.prop(self, 'delete')

    def invoke(self, context, event):
        """

        Args:
          context: 
          event: 

        Returns:

        """
        return context.window_manager.invoke_props_dialog(self)

    def check(self, context):
        """

        Args:
          context: 

        Returns:

        """
        return True

    @classmethod
    def poll(cls, context):
        """

        Args:
          context: 

        Returns:

        """
        ob = context.active_object
        objs = list(
            filter(lambda e: "phobostype" in e and e.phobostype == "link", context.selected_objects)
        )
        return ob is not None and ob.phobostype == 'link' and context.mode == "OBJECT"


class AddMotorOperator(Operator):
    """Add a motor to the selected joint.
    It is possible to add motors to multiple joints at the same time.

    Args:

    Returns:

    """

    bl_idname = "phobos.add_motor"
    bl_label = "Add Motor"
    bl_options = {'UNDO'}

    def motorlist(self, context):
        """

        Args:
          context: 

        Returns:

        """
        items = [
            (mot, mot.replace('_', ' '), '')
            for mot in sorted(defs.definitions['motors'])
            if self.categ in defs.def_settings['motors'][mot]['categories']
        ]
        return items

    def categorylist(self, context):
        """Create an enum for the motor categories. For phobos preset categories,
        the phobosIcon is added to the enum.

        Args:
          context: 

        Returns:

        """
        from phobos.phobosgui import prev_collections

        phobosIcon = prev_collections["phobos"]["phobosIcon"].icon_id
        categories = [t for t in defs.def_subcategories['motors']]

        icon = ''
        items = []
        i = 0
        for categ in categories:
            # assign an icon to the phobos preset categories
            if categ == 'generic':
                icon = 'AUTO'
            elif categ == 'dc':
                icon = 'PARTICLE_POINT'
            else:
                icon = 'LAYER_USED'

            items.append((categ, categ, categ, icon, i))
            i += 1

        return items

    categ : EnumProperty(items=categorylist, description='The motor category')
    motorType : EnumProperty(items=motorlist, description='The motor type')
    addToAllJoints : BoolProperty(
        name="Add to all", default=True, description="Add a motor to all selected joints"
    )
    addControllers : BoolProperty(
        name="Add controller",
        default=False,
        description="Add the controller object specified in the motor definitions",
    )
<<<<<<< HEAD
    #motorName : StringProperty(
=======
    #motorName = StringProperty(
>>>>>>> 7c81720e
    #    name="Motor name", default='new_motor', description="Name of the motor"
    #)

    def draw(self, context):
        """

        Args:
          context: 

        Returns:

        """
        layout = self.layout
        #layout.prop(self, 'motorName')
        #layout.separator()
        layout.prop(self, 'categ', text='Motor category')
        layout.prop(self, 'motorType', text='Motor type')
        layout.prop(self, 'addToAllJoints', icon='PARTICLES')
        #todo2.9: layout.prop(self, 'addControllers', icon='GAME')
        layout.prop(self, 'addControllers')

    def invoke(self, context, event):
        """

        Args:
          context: 
          event: 

        Returns:

        """
        return context.window_manager.invoke_props_dialog(self)

    def check(self, context):
        """

        Args:
          context: 

        Returns:

        """
        return True

    @classmethod
    def poll(cls, context):
        """

        Args:
          context: 

        Returns:

        """
        active_obj = (
            context.active_object
            and context.active_object.phobostype == 'link'
            and context.active_object.mode == 'OBJECT'
        )

        if not active_obj:
            return False

        active_obj = context.active_object

        joint_obj = 'joint/type' in active_obj and active_obj['joint/type'] != 'fixed'

        return joint_obj

    def execute(self, context):
        """

        Args:
          context: 

        Returns:

        """
        # match the operator to avoid dangers of eval
        import re

        # hide controller property when creating controllers on the fly
        hideproperties = [] if not self.addControllers else ['controller']
        opName = addObjectFromYaml(
            '',
            'motor',
            self.motorType,
            addMotorFromYaml,
            self.addToAllJoints,
            self.addControllers,
            hideprops=hideproperties,
        )
        operatorPattern = re.compile('[[a-z][a-zA-Z]*\.]*[a-z][a-zA-Z]*')

        # run the operator and pass on add link (to allow undo both new link and sensor)
        if operatorPattern.match(opName):
            eval('bpy.ops.' + opName + "('INVOKE_DEFAULT')")
        else:
            log(
                'This motor name is not following the naming convention: '
                + opName
                + '. It can not be converted into an operator.',
                'ERROR',
            )
        return {'FINISHED'}


def addMotorFromYaml(motor_dict, annotations, selected_objs, active_obj, *args):
    """Execution function for the temporary operator to add motors from yaml files.
    
    The specified parameters match the interface of the `addObjectFromYaml` generic function.
    
    As additional argument, a boolean value is required. It controls whether the specified motor
    will be added to all selected joints (True) or to the active object only (False).

    Args:
      motor_dict(dict): phobos representation of a motor
      annotations(dict): annotation dictionary containing annotation categories as keys
      selected_objs(list(bpy.types.Object): selected objects in the current context
      active_obj(bpy.types.Object): active object in the current context
      *args(list): list containing a single bool value

    Returns:
      tuple: lists of new motor, new annotation and controller objects

    """
    addtoall = args[0]
    addcontrollers = args[1]

    if addtoall:
        joints = [lnk for lnk in selected_objs if lnk.phobostype == 'link' and 'joint/type' in lnk]
    else:
        joints = [active_obj]

    newmotors = []
    annotation_objs = []
    controller_objs = []
    for joint in joints:
        pos_matrix = joint.matrix_world
        motor_dict['name'] = ''
        motor_obj = modelmotors.createMotor(
            motor_dict, joint, pos_matrix, addcontrollers=addcontrollers
        )

        if isinstance(motor_obj, list):
            controller_objs.append(motor_obj[1])
            motor_obj = motor_obj[0]

        # parent motor to its joint
        sUtils.selectObjects([motor_obj, joint], clear=True, active=1)
        bpy.ops.object.parent_set(type='BONE_RELATIVE')

        newmotors.append(motor_obj)

        # add optional annotation objects
        for annot in annotations:
            annotation_objs.append(
                eUtils.addAnnotationObject(
                    motor_obj,
                    annotations[annot],
                    name=nUtils.getObjectName(motor_obj) + '_' + annot,
                    namespace='motor/' + annot,
                )
            )
    return newmotors, annotation_objs, controller_objs


class CreateLinksOperator(Operator):
    """Create link(s), optionally based on existing objects"""

    bl_idname = "phobos.create_links"
    bl_label = "Create Link(s)"
    bl_options = {'REGISTER', 'UNDO'}

    location : EnumProperty(
        items=(('3D cursor',) * 3, ('selected objects',) * 3),
        default='3D cursor',
        name='Location',
        description='Where to create new link(s)?',
    )

    size : FloatProperty(name="Visual Size", default=1.0, description="Size of the created link")

    parent_link : BoolProperty(
        name="Parent Link", default=False, description="Parent link to object's parents"
    )

    parent_objects : BoolProperty(
        name='Parent Objects', default=False, description='Parent children of object to new link'
    )

    nameformat : StringProperty(
        name="Name Format",
        description="Provide a string containing {0} {1} etc. to reuse parts of objects' names.",
        default='',
    )

    linkname : StringProperty(
        name="Link Name", description="A name for a single newly created link.", default='new_link'
    )

    def execute(self, context):
        """

        Args:
          context: 

        Returns:

        """
        if self.location == '3D cursor':
            modellinks.createLink({'name': self.linkname, 'scale': self.size})
        else:
            for obj in context.selected_objects:
                modellinks.deriveLinkfromObject(
                    obj,
                    scale=self.size,
                    parent_link=self.parent_link,
                    parent_objects=self.parent_objects,
                    nameformat=self.nameformat,
                )
        return {'FINISHED'}

    @classmethod
    def poll(cls, context):
        """

        Args:
          context: 

        Returns:

        """
        return bpy.ops.object.select_all.poll()

    def draw(self, context):
        """

        Args:
          context: 

        Returns:

        """
        layout = self.layout
        layout.prop(self, "location")
        layout.prop(self, "size")
        if self.location == '3D cursor':
            layout.prop(self, 'linkname')
        else:
            layout.prop(self, "nameformat")
            layout.prop(self, "parent_link")
            layout.prop(self, "parent_objects")


def addSensorFromYaml(sensor_dict, annotations, selected_objs, active_obj, *args):
    """Execution function for the temporary operator to add sensors from yaml files.
    
    The specified parameters match the interface of the `addObjectFromYaml` generic function.
    
    As additional argument, a boolean value is required. It controls whether the specified sensor
    will be added to a new link (True) or not (False).

    Args:
      sensor_dict(dict): phobos representation of a sensor
      annotations(dict): annotation dictionary containing annotation categories as keys
      selected_objs(list(bpy.types.Object): selected objects in the current context
      active_obj(bpy.types.Object): active object in the current context
      *args(list): list containing a single bool value

    Returns:
      tuple: lists of new sensor, new annotation objects and empty list

    """
    addlink = args[0]

    newlink = None
    if addlink:
        newlink = modellinks.createLink(
            {'scale': 1., 'name': 'link_' + sensor_dict['name'], 'matrix': active_obj.matrix_world}
        )
        jUtils.setJointConstraints(newlink, 'fixed', 0., 0., 0., 0.)

    # we don't need to check the parentlink, as the calling operator
    # does make sure it exists (or a new link is created instead)
    if 'phobostype' in active_obj and active_obj.phobostype != 'link':
        parentlink = sUtils.getEffectiveParent(active_obj, ignore_selection=True)
    else:
        parentlink = active_obj

    # the parent object will be either a new or an existing link
    if newlink:
        parent_obj = newlink
    else:
        parent_obj = parentlink

    pos_matrix = active_obj.matrix_world
    sensor_obj = sensors.createSensor(sensor_dict, parent_obj, pos_matrix)

    # parent to the added link
    if newlink:
        # parent newlink to parent link if there is any
        if parentlink:
            eUtils.parentObjectsTo(newlink, parentlink)

    # parent sensor to its superior link
    eUtils.parentObjectsTo(sensor_obj, parent_obj)

    annotation_objs = []
    # add optional annotation objects
    for annot in annotations:
        annotation_objs.append(
            eUtils.addAnnotationObject(
                sensor_obj,
                annotations[annot],
                name=nUtils.getObjectName(sensor_obj) + '_' + annot,
                namespace='sensor/' + annot,
            )
        )

    return [sensor_obj], annotation_objs, []


class AddSensorOperator(Operator):
    """Add a sensor at the position of the selected object.
    It is possible to create a new link for the sensor on the fly. Otherwise,
    the next link in the hierarchy will be used to parent the sensor to.

    Args:

    Returns:

    """

    bl_idname = "phobos.add_sensor"
    bl_label = "Add Sensor"
    bl_options = {'UNDO'}

    def sensorlist(self, context):
        """

        Args:
          context: 

        Returns:

        """
        items = [
            (sen, sen.replace('_', ' '), '')
            for sen in sorted(defs.definitions['sensors'])
            if self.categ in defs.def_settings['sensors'][sen]['categories']
        ]
        return items

    def categorylist(self, context):
        """Create an enum for the sensor categories. For phobos preset categories,
        the phobosIcon is added to the enum.

        Args:
          context: 

        Returns:

        """
        from phobos.phobosgui import prev_collections

        phobosIcon = prev_collections["phobos"]["phobosIcon"].icon_id
        categories = [t for t in defs.def_subcategories['sensors']]

        icon = ''
        items = []
        i = 0
        for categ in categories:
            # assign an icon to the phobos preset categories
            if categ == 'scanning':
                icon = 'OUTLINER_OB_FORCE_FIELD'
            elif categ == 'camera':
                icon = 'CAMERA_DATA'
            elif categ == 'internal':
                icon = 'PHYSICS'
            elif categ == 'environmental':
                icon = 'WORLD'
            elif categ == 'communication':
                icon = 'SPEAKER'
            else:
                icon = 'LAYER_USED'

            items.append((categ, categ, categ, icon, i))
            i += 1

        return items

    categ : EnumProperty(items=categorylist, description='The sensor category')
    sensorType : EnumProperty(items=sensorlist, description='The sensor type')
    addLink : BoolProperty(
        name="Add link", default=True, description="Add additional link as sensor mounting"
    )
    sensorName : StringProperty(
        name="Sensor name", default='new_sensor', description="Name of the sensor"
    )

    def draw(self, context):
        """

        Args:
          context: 

        Returns:

        """
        layout = self.layout
        layout.prop(self, 'sensorName')
        layout.separator()
        layout.prop(self, 'categ', text='Sensor category')
        layout.prop(self, 'sensorType', text='Sensor type')
        layout.prop(self, 'addLink')

    def invoke(self, context, event):
        """

        Args:
          context: 
          event: 

        Returns:

        """
        return context.window_manager.invoke_props_dialog(self)

    def check(self, context):
        """

        Args:
          context: 

        Returns:

        """
        return True

    @classmethod
    def poll(cls, context):
        """

        Args:
          context: 

        Returns:

        """
        return context.active_object

    def execute(self, context):
        """

        Args:
          context: 

        Returns:

        """
        # make sure a link is selected or created
        if not self.addLink and not context.active_object.phobostype == 'link':
            log(
                'You have no link to add the sensor to. Select one '
                + 'or create it with the operator.',
                'INFO',
            )
            return {'CANCELLED'}

        # match the operator to avoid dangers of eval
        import re

        opName = addObjectFromYaml(
            self.sensorName, 'sensor', self.sensorType, addSensorFromYaml, self.addLink
        )
        operatorPattern = re.compile('[[a-z][a-zA-Z]*\.]*[a-z][a-zA-Z]*')

        # run the operator and pass on add link (to allow undo both new link and sensor)
        if operatorPattern.match(opName):
            eval('bpy.ops.' + opName + "('INVOKE_DEFAULT')")
        else:
            log(
                'This sensor name is not following the naming convention: '
                + opName
                + '. It can not be converted into an operator.',
                'ERROR',
            )
        return {'FINISHED'}


def addControllerFromYaml(controller_dict, annotations, selected_objs, active_obj, *args):
    """Execution function for the temporary operator to add controllers from yaml files.
    
    The specified parameters match the interface of the `addObjectFromYaml` generic function.

    Args:
      controller_dict(dict): phobos representation of a controller
      annotations(dict): annotation dictionary containing annotation categories as keys
      selected_objs(list(bpy.types.Object): selected objects in the current context
      active_obj(bpy.types.Object): active object in the current context
      *args(list): empty list

    Returns:
      tuple: tuple of lists of new motor, new controller and new annotation objects

    """
    addtoall = args[0]

    if addtoall:
        objects = [obj for obj in selected_objs if obj.phobostype in defs.controllabletypes]
    else:
        objects = [active_obj]

    controller_objs = []
    annotation_objs = []
    for obj in objects:
        pos_matrix = obj.matrix_world
        controller_obj = controllermodel.createController(controller_dict, obj, pos_matrix)

        # add optional annotation objects
        for annot in annotations:
            annotation_objs.append(
                eUtils.addAnnotationObject(
                    controller_obj,
                    annotations[annot],
                    name=nUtils.getObjectName(controller_obj) + '_' + annot,
                    namespace='controller/' + annot,
                )
            )
        controller_objs.append(controller_obj)

    return controller_objs, annotation_objs, []


class AddControllerOperator(Operator):
    """Add a controller at the position of the selected object."""

    bl_idname = "phobos.add_controller"
    bl_label = "Add Controller"
    bl_options = {'UNDO'}

    def controllerlist(self, context):
        """

        Args:
          context: 

        Returns:

        """
        items = [
            (con, con.replace('_', ' '), '')
            for con in sorted(defs.definitions['controllers'])
            if self.categ in defs.def_settings['controllers'][con]['categories']
        ]
        return items

    def categorylist(self, context):
        """Create an enum for the controller categories. For phobos preset categories,
        the phobosIcon is added to the enum.

        Args:
          context: 

        Returns:

        """
        from phobos.phobosgui import prev_collections

        phobosIcon = prev_collections["phobos"]["phobosIcon"].icon_id
        categories = [t for t in defs.def_subcategories['controllers']]

        icon = ''
        items = []
        i = 0
        for categ in categories:
            # assign an icon to the phobos preset categories
            if categ == 'motor':
                icon = 'AUTO'
            else:
                #icon = 'GAME'
                icon = ''

            items.append((categ, categ, categ, icon, i))
            i += 1

        return items

    categ : EnumProperty(items=categorylist, description='The controller category')

    controllerType : EnumProperty(items=controllerlist, description='The controller type')

    controllerName : StringProperty(
        name="Controller name", default='new_controller', description="Name of the controller"
    )

    addToAll : BoolProperty(
        name="Add to all",
        default=True,
        description="Add a controller to all controllable selected objects",
    )

    def draw(self, context):
        """

        Args:
          context: 

        Returns:

        """
        layout = self.layout
        layout.prop(self, 'controllerName')
        layout.separator()
        layout.prop(self, 'categ', text='Sensor category')
        layout.prop(self, 'controllerType', text='Controller type')
        layout.prop(self, 'addToAll', icon='PARTICLES')

    def invoke(self, context, event):
        """

        Args:
          context: 
          event: 

        Returns:

        """
        return context.window_manager.invoke_props_dialog(self)

    def check(self, context):
        """

        Args:
          context: 

        Returns:

        """
        return True

    @classmethod
    def poll(cls, context):
        """

        Args:
          context: 

        Returns:

        """
        return context.active_object and context.active_object.phobostype in defs.controllabletypes

    def execute(self, context):
        """

        Args:
          context: 

        Returns:

        """
        # match the operator to avoid dangers of eval
        import re

        opName = addObjectFromYaml(
            self.controllerName,
            'controller',
            self.controllerType,
            addControllerFromYaml,
            self.addToAll,
        )
        operatorPattern = re.compile('[[a-z][a-zA-Z]*\.]*[a-z][a-zA-Z]*')

        # run the operator and pass on add link (to allow undo both new link and sensor)
        if operatorPattern.match(opName):
            eval('bpy.ops.' + opName + "('INVOKE_DEFAULT')")
        else:
            log(
                'This controller name is not following the naming convention: '
                + opName
                + '. It can not be converted into an operator.',
                'ERROR',
            )
        return {'FINISHED'}


def getControllerParameters(name):
    """Returns the controller parameters for the controller type with the provided
    name.

    Args:
      name(str): the name of the controller type.

    Returns:

    """
    try:
        return defs.definitions['controllers'][name]['parameters'].keys()
    except:
        return []


def getDefaultControllerParameters(scene, context):
    """Returns the default controller parameters for the controller of the active
    object.

    Args:
      scene: 
      context: 

    Returns:

    """
    try:
        name = bpy.context.active_object['motor/controller']
        return defs.definitions['controllers'][name]['parameters'].values()
    except:
        return None


class CreateMimicJointOperator(Operator):
    """Make a number of joints follow a specified joint"""

    bl_idname = "phobos.create_mimic_joint"
    bl_label = "Mimic Joint"
    bl_options = {'REGISTER', 'UNDO'}

    multiplier : FloatProperty(
        name="Multiplier", default=1.0, description="Multiplier for joint mimicry"
    )

    offset : FloatProperty(name="Offset", default=0.0, description="Offset for joint mimicry")

    mimicjoint : BoolProperty(name="Mimic Joint", default=True, description="Create joint mimicry")

    mimicmotor : BoolProperty(name="Mimic Motor", default=False, description="Create motor mimicry")

    def execute(self, context):
        """

        Args:
          context: 

        Returns:

        """
        masterjoint = context.active_object
        objs = filter(
            lambda e: "phobostype" in e and e.phobostype == "link", context.selected_objects
        )

        # apply mimicking for all selected joints
        for obj in objs:
            if obj.name != masterjoint.name:
                if self.mimicjoint:
                    obj["joint/mimic_joint"] = nUtils.getObjectName(masterjoint, 'joint')
                    obj["joint/mimic_multiplier"] = self.multiplier
                    obj["joint/mimic_offset"] = self.offset
                if self.mimicmotor:
                    obj["motor/mimic_motor"] = nUtils.getObjectName(masterjoint, 'motor')
                    obj["motor/mimic_multiplier"] = self.multiplier
                    obj["motor/mimic_offset"] = self.offset
        return {'FINISHED'}

    @classmethod
    def poll(cls, context):
        """

        Args:
          context: 

        Returns:

        """
        ob = context.active_object
        objs = list(
            filter(lambda e: "phobostype" in e and e.phobostype == "link", context.selected_objects)
        )
        return ob is not None and ob.phobostype == 'link' and len(objs) > 1


class AddHeightmapOperator(Operator):
    """Add a heightmap object to the 3D-Cursors location"""

    bl_idname = "phobos.add_heightmap"
    bl_label = "Create heightmap"
    bl_options = {'REGISTER', 'UNDO'}

    name : StringProperty(
        name="Name", description="The name of the new heightmap object", default="heightmap"
    )

    cutNo : IntProperty(
        name="Number of cuts", description="Number of cuts for subdivision", default=100
    )

    strength : FloatProperty(
        name="Displacement strength", description="Strength of the displacement effect", default=0.1
    )

    subsurf : BoolProperty(
        name="Use subsurf", description="Use subsurf modifier to smoothen surface", default=False
    )

    subsurflvl : IntProperty(
        name="Subsurf subdivisions",
        description="Number of divisions for subsurf smoothing",
        default=2,
    )

    filepath : StringProperty(subtype="FILE_PATH")

    def draw(self, context):
        """

        Args:
          context: 

        Returns:

        """
        layout = self.layout
        layout.prop(self, 'name')
        layout.prop(self, 'cutNo')
        layout.prop(self, 'strength')
        layout.prop(self, 'subsurf')
        if self.subsurf:
            layout.prop(self, 'subsurflvl')

    def execute(self, context):
        """

        Args:
          context: 

        Returns:

        """
        if os.path.basename(self.filepath) not in bpy.data.images:
            try:
                img = bpy.data.images.load(self.filepath)
            except RuntimeError:
                log("Cannot load image from file! Aborting.", "ERROR")
                return {"CANCELLED"}
        else:
            log("Image already imported. Using cached version.", "INFO")
            img = bpy.data.images[os.path.basename(self.filepath)]

        # Create texture from image
        h_tex = bpy.data.textures.new(self.name, type='IMAGE')
        h_tex.image = img

        # Add plane as single object (phobostype visual)
        if context.view_layer.objects.active:
            bpy.ops.object.mode_set(mode='OBJECT')
        bpy.ops.mesh.primitive_plane_add(view_align=False, enter_editmode=False)
        plane = context.active_object
        plane['phobostype'] = 'visual'

        # subdivide plane
        bpy.ops.object.mode_set(mode='EDIT')
        bpy.ops.mesh.subdivide(number_cuts=self.cutNo)
        bpy.ops.object.mode_set(mode='OBJECT')

        # create displacement
        plane.modifiers.new('displace_heightmap', 'DISPLACE')
        plane.modifiers['displace_heightmap'].texture = h_tex
        plane.modifiers['displace_heightmap'].strength = self.strength

        # create subsurf
        if self.subsurf:
            plane.modifiers.new('subsurf_heightmap', 'SUBSURF')
            plane.modifiers['subsurf_heightmap'].render_levels = self.subsurflvl

        # enable smooth shading
        bpy.ops.phobos.smoothen_surface()

        # Add root link for heightmap
        root = modellinks.deriveLinkfromObject(plane, scale=1.0, parenting=True, parentobjects=True)

        # set names and custom properties
        # FIXME: what about the namespaces? @HEIGHTMAP (14)
        plane.name = self.name + '_visual::heightmap'
        root.name = self.name + "::heightmap"
        root['entity/type'] = 'heightmap'
        root['entity/name'] = self.name
        root['image'] = os.path.relpath(os.path.basename(self.filepath), bpy.data.filepath)
        root['joint/type'] = 'fixed'

        # select the plane object for further adjustments
        context.view_layer.objects.active = plane

        # FIXME this GUI "hack" does not work, as the buttons context enum is not updated while the operator is running @HEIGHTMAP (30)
        # current_screen = bpy.context.screen.name
        # screen = bpy.data.screens[current_screen]
        # for area in screen.areas:
        #     if area.type == 'PROPERTIES':
        #         area.tag_redraw()
        #         area.spaces[0].context = 'MODIFIER'
        return {'FINISHED'}

    def invoke(self, context, event):
        """

        Args:
          context: 
          event: 

        Returns:

        """
        # create the open file dialog
        context.window_manager.fileselect_add(self)
        return {'RUNNING_MODAL'}


class AddSubmodel(Operator):
    """Add a submodel instance to the scene"""

    bl_idname = "phobos.add_submodel"
    bl_label = "Add submodel"
    bl_options = {'REGISTER', 'UNDO'}

    def submodelnames(self, context):
        """Returns a list of submodels of the chosen type for use as enum

        Args:
          context: 

        Returns:

        """
        submodellist = [
            a.name
            for a in bpy.data.groups
            if 'submodeltype' in a and a['submodeltype'] == self.submodeltype
        ]
        return [
            (
                a,
                a.split(':')[1],
                a.split(':')[1].split('/')[0]
                + ' version '
                + a.split(':')[1].split('/')[1]
                + ' submodel',
            )
            for a in submodellist
        ]

    def submodeltypes(self, context):
        """Returns a list of submodel types in the scene for use as enum

        Args:
          context: 

        Returns:

        """
        submodellist = [a['submodeltype'] for a in bpy.data.groups if 'submodeltype' in a]
        submodellist = set(submodellist)
        return [(a, a, a + ' submodel type') for a in submodellist]

    submodeltype : EnumProperty(
        name="Submodel type", description="Type of the submodel", items=submodeltypes
    )

    submodelname : EnumProperty(
        name="Submodel name", description="Name of the submodel", items=submodelnames
    )

    instancename : StringProperty(name="Instance name", default='')

    def check(self, context):
        """

        Args:
          context: 

        Returns:

        """
        return True

    def draw(self, context):
        """

        Args:
          context: 

        Returns:

        """
        layout = self.layout
        layout.prop(self, 'submodeltype')
        layout.prop(self, 'submodelname')
        layout.prop(self, 'instancename')

    def invoke(self, context, event):
        """Start off the instance numbering based on Blender objects and show
        a property dialog

        Args:
          context: 
          event: 

        Returns:

        """
        self.instancename = self.submodelname.split(':')[1].split('/')[0]
        wm = context.window_manager
        return wm.invoke_props_dialog(self)

    @classmethod
    def poll(cls, context):
        """Hide the operator when no submodels are defined

        Args:
          context: 

        Returns:

        """
        for group in bpy.data.groups:
            if 'submodeltype' in group:
                return True
        return False

    def execute(self, context):
        """create an instance of the submodel

        Args:
          context: 

        Returns:

        """
        i = 1
        while self.instancename + '_{0:03d}'.format(i) in bpy.data.objects:
            i += 1
        objectname = self.instancename + '_{0:03d}'.format(i)
        eUtils.instantiateSubmodel(self.submodelname, objectname)
        return {'FINISHED'}


class DefineSubmodel(Operator):
    """Define a new submodel from objects"""

    bl_idname = "phobos.define_submodel"
    bl_label = "Define Submodel"
    bl_options = {'REGISTER', 'UNDO'}

    submodelname : StringProperty(
        name="Submodel name", description="Name of the submodel", default='newsubmodel'
    )

    version : StringProperty(
        name="Version name", description="Name of the submodel version", default='1.0'
    )

    submodeltype : EnumProperty(
        items=tuple([(sub,) * 3 for sub in defs.definitions['submodeltypes']]),
        name="Submodel type",
        default="mechanism",
        description="The type for the new submodel",
    )

    def invoke(self, context, event):
        """Show a property dialog

        Args:
          context: 
          event: 

        Returns:

        """
        return context.window_manager.invoke_props_dialog(self)

    def execute(self, context):
        """Create a submodel based on selected objects

        Args:
          context: 

        Returns:

        """
        eUtils.defineSubmodel(self.submodelname, self.submodeltype, self.version)
        return {'FINISHED'}


class AssignSubmechanism(Operator):
    """Assign a submechanism to the model"""

    bl_idname = "phobos.assign_submechanism"
    bl_label = "Assign Submechanism"
    bl_options = {'REGISTER', 'UNDO'}

    # mechanism_type : EnumProperty(
    #    name="Submechanism type",
    #    items=bUtils.compileEnumPropertyList(defs.definitions['submechanisms'].keys()),
    #    )
    # maybe add size in brackets? lambda_mechanism(3) / [3] lambda_mechanism

    # mechanism_category : EnumProperty(
    #    name="Submechanism category",
    #    items=bUtils.compileEnumPropertyList(defs.definitions['submechanisms'].keys()),
    #    )

    linear_chain : BoolProperty(name='Serial Chain', default=False)

    mechanism_name : StringProperty(name='Name')

    joints = []

    def compileSubmechanismTreeEnum(self, context):
        """

        Args:
          context: 

        Returns:

        """
        return bUtils.compileEnumPropertyList(
            defs.definitions['submechanisms'][context.window_manager.mechanismpreview]['joints'][
                'spanningtree'
            ]
        )

    def isLinearChain(self, jointlist):
        """

        Args:
          jointlist: 

        Returns:

        """
        leafs = [joint for joint in jointlist if all([c not in jointlist for c in joint.children])]
        chain = []
        if len(leafs) == 1:
            count = 1
            child = leafs[0]
            chain.append(child)
            while child.parent in jointlist:
                child = child.parent
                chain.append(child)
                count += 1
            return tuple(reversed(chain))
        else:
            return jointlist

    jointtype0 : EnumProperty(items=compileSubmechanismTreeEnum)
    jointtype1 : EnumProperty(items=compileSubmechanismTreeEnum)
    jointtype2 : EnumProperty(items=compileSubmechanismTreeEnum)
    jointtype3 : EnumProperty(items=compileSubmechanismTreeEnum)
    jointtype4 : EnumProperty(items=compileSubmechanismTreeEnum)
    jointtype5 : EnumProperty(items=compileSubmechanismTreeEnum)
    jointtype6 : EnumProperty(items=compileSubmechanismTreeEnum)
    jointtype7 : EnumProperty(items=compileSubmechanismTreeEnum)
    jointtype8 : EnumProperty(items=compileSubmechanismTreeEnum)
    jointtype9 : EnumProperty(items=compileSubmechanismTreeEnum)
    jointtype10 : EnumProperty(items=compileSubmechanismTreeEnum)
    jointtype11 : EnumProperty(items=compileSubmechanismTreeEnum)
    jointtype12 : EnumProperty(items=compileSubmechanismTreeEnum)
    jointtype13 : EnumProperty(items=compileSubmechanismTreeEnum)
    jointtype14 : EnumProperty(items=compileSubmechanismTreeEnum)
    jointtype15 : EnumProperty(items=compileSubmechanismTreeEnum)

    @classmethod
    def poll(cls, context):
        """

        Args:
          context: 

        Returns:

        """
        return len(bpy.context.selected_objects) > 0 and any(
            (a.phobostype == 'link' for a in bpy.context.selected_objects)
        )

    def draw(self, context):
        """

        Args:
          context: 

        Returns:

        """
        wm = context.window_manager
        layout = self.layout
        layout.label(text='Selection contains {0} joints.'.format(len(self.joints)))
        layout.prop(self, 'linear_chain')
        layout.prop(self, 'mechanism_name')
        if not self.linear_chain:
            layout.template_icon_view(wm, 'mechanismpreview', show_labels=True, scale=5.0)
            layout.prop(wm, 'mechanismpreview')
            size = len(
                defs.definitions['submechanisms'][wm.mechanismpreview]['joints']['spanningtree']
            )
            if size == len(self.joints):
                glayout = layout.split()
                c1 = glayout.column(align=True)
                c2 = glayout.column(align=True)
                for i in range(size):
                    c1.label(text=nUtils.getObjectName(self.joints[i], 'joint') + ':')
                    c2.prop(self, "jointtype" + str(i), text='')
            else:
                layout.label(text='Please choose a valid type for selected joints.')

    def execute(self, context):
        """

        Args:
          context: 

        Returns:

        """
        self.joints = self.isLinearChain(
            [obj for obj in bpy.context.selected_objects if obj.phobostype == 'link']
        )
        # prepare data used in both cases
        roots = [link for link in self.joints if link.parent not in self.joints]
        if len(roots) != 1:
            log("Selected joints are not all connected.", 'WARNING')
            if self.linear_chain:
                return {'CANCELLED'}
        if self.mechanism_name:
            if self.linear_chain:
                root = roots[0]
                root['submechanism/type'] = '{0}R'.format(len(self.joints))
                root['submechanism/spanningtree'] = list(self.joints)
                root['submechanism/active'] = list(self.joints)
                root['submechanism/independent'] = list(self.joints)
                for i in range(len(self.joints)):
                    self.joints[i]['submechanism/jointname'] = str(i + 1)
            else:
                root, freeloader_joints = eUtils.getNearestCommonParent(self.joints)
                mechanismdata = defs.definitions['submechanisms'][
                    context.window_manager.mechanismpreview
                ]
                size = len(mechanismdata['joints']['spanningtree'])
                if len(self.joints) == size:
                    jointmap = {
                        getattr(self, 'jointtype' + str(i)): self.joints[i]
                        for i in range(len(self.joints))
                    }
                    # assign attributes
                    try:
                        for i in range(len(self.joints)):
                            self.joints[i]['submechanism/jointname'] = getattr(
                                self, 'jointtype' + str(i)
                            )
                        root['submechanism/type'] = mechanismdata['type']
                        root['submechanism/subtype'] = context.window_manager.mechanismpreview
                        root['submechanism/spanningtree'] = [
                            jointmap[j] for j in mechanismdata['joints']['spanningtree']
                        ]
                        root['submechanism/active'] = [
                            jointmap[j] for j in mechanismdata['joints']['active']
                        ]
                        root['submechanism/independent'] = [
                            jointmap[j] for j in mechanismdata['joints']['independent']
                        ]
                        root['submechanism/root'] = root
                        root['submechanism/freeloader'] = freeloader_joints
                    except KeyError:
                        log("Incomplete joint definition.")
                else:
                    log(
                        'Number of joints not valid for selected submechanism type: '
                        + context.window_manager.mechanismpreview,
                        'ERROR',
                    )
                    return {'FINISHED'}
            root['submechanism/name'] = self.mechanism_name
        else:
            log('Submechanism definition requires valid name.', 'WARNING')
        return {'FINISHED'}


class SelectSubmechanism(Operator):
    """Select all objects of a submechanism"""

    bl_idname = "phobos.select_submechanism"
    bl_label = "Select Submechanism"
    bl_options = {'REGISTER', 'UNDO'}

    def get_submechanism_roots(self, context):
        """

        Args:
          context: 

        Returns:

        """
        return bUtils.compileEnumPropertyList(
            [r['submechanism/name'] for r in sUtils.getSubmechanismRoots()]
        )

    submechanism : EnumProperty(
        name="Submechanism",
        description="submechanism which to select",
        items=get_submechanism_roots,
    )

    @classmethod
    def poll(cls, context):
        """

        Args:
          context: 

        Returns:

        """
        # make sure we have a root object with mechanisms
        if not sUtils.getSubmechanismRoots():
            return False
        return True

    def invoke(self, context, event):
        """

        Args:
          context: 
          event: 

        Returns:

        """
        return context.window_manager.invoke_props_dialog(self, width=300)

    def draw(self, context):
        """

        Args:
          context: 

        Returns:

        """
        layout = self.layout

        layout.prop(self, 'submechanism')

    def execute(self, context):
        """

        Args:
          context: 

        Returns:

        """
        root = sUtils.getObjectByProperty('submechanism/name', self.submechanism)
        jointlist = root['submechanism/spanningtree']
        sUtils.selectObjects([root] + jointlist, clear=True, active=0)
        return {'FINISHED'}


class DeleteSubmechanism(Operator):
    """Delete an existing submechanism"""

    bl_idname = "phobos.delete_submechanism"
    bl_label = "Delete Submechanism"
    bl_options = {'REGISTER', 'UNDO'}

    def get_submechanism_roots(self, context):
        """

        Args:
          context: 

        Returns:

        """
        return bUtils.compileEnumPropertyList(
            [r['submechanism/name'] for r in sUtils.getSubmechanismRoots()]
        )

    submechanism : EnumProperty(
        name="Submechanism", description="submechanism to remove", items=get_submechanism_roots
    )

    @classmethod
    def poll(cls, context):
        """

        Args:
          context: 

        Returns:

        """
        # make sure we have a root object with mechanisms
        if not sUtils.getSubmechanismRoots():
            return False
        return True

    def invoke(self, context, event):
        """

        Args:
          context: 
          event: 

        Returns:

        """
        return context.window_manager.invoke_props_dialog(self, width=300)

    def draw(self, context):
        """

        Args:
          context: 

        Returns:

        """
        layout = self.layout

        layout.prop(self, 'submechanism')

    def execute(self, context):
        """

        Args:
          context: 

        Returns:

        """
        root = sUtils.getObjectByProperty('submechanism/name', self.submechanism)
        jointlist = root['submechanism/spanningtree']
        objects = [root] + jointlist
        sUtils.selectObjects(objects, clear=True, active=0)

        for obj in objects:
            eUtils.removeProperties(obj, ['submechanism*'])
        return {'FINISHED'}


class ToggleInterfaces(Operator):
    """Toggle interfaces of a submodel"""

    bl_idname = "phobos.toggle_interfaces"
    bl_label = "Toggle Interfaces"
    bl_options = {'REGISTER', 'UNDO'}

    mode : EnumProperty(
        name="Toggle mode",
        description="The mode in which to display the interfaces",
        items=(('toggle',) * 3, ('activate',) * 3, ('deactivate',) * 3),
    )

    def execute(self, context):
        """

        Args:
          context: 

        Returns:

        """
        eUtils.toggleInterfaces(None, self.mode)
        return {'FINISHED'}


class ConnectInterfacesOperator(Operator):
    """Connects submodels at interfaces"""

    bl_idname = "phobos.connect_interfaces"
    bl_label = "Connect Interfaces"
    bl_options = {'REGISTER', 'UNDO'}

    @classmethod
    def poll(cls, context):
        """Hide operator if there are more than two objects are selected and the interfaces do not
        match.

        Args:
          context: 

        Returns:

        """
        try:
            # no interface selected
            if (
                context.active_object is None
                or len(context.selected_objects) != 2
                or not all([obj.phobostype == 'interface' for obj in context.selected_objects])
            ):
                return False

            parentinterface = context.active_object
            childinterface = [a for a in context.selected_objects if a != context.active_object][0]
            # check for same interface type and directions
            if (
                (parentinterface['interface/type'] == childinterface['interface/type'])
                and (
                    parentinterface['interface/direction'] != childinterface['interface/direction']
                )
                or (
                    parentinterface['interface/direction'] == 'bidirectional'
                    and childinterface['interface/direction'] == 'bidirectional'
                )
            ):
                return True
            else:
                return False
        except (KeyError, IndexError):  # if relevant data or selection is incorrect
            return False

    def execute(self, context):
        """

        Args:
          context: 

        Returns:

        """
        pi = 0 if context.selected_objects[0] == context.active_object else 1
        ci = int(not pi)  # 0 if pi == 1 else 1
        parentinterface = context.selected_objects[pi]
        childinterface = context.selected_objects[ci]
        eUtils.connectInterfaces(parentinterface, childinterface)
        return {'FINISHED'}


class DisconnectInterfaceOperator(Operator):
    """Disconnects submodels at interface"""

    bl_idname = "phobos.disconnect_interface"
    bl_label = "Disconnect Interface"
    bl_options = {'REGISTER', 'UNDO'}

    @classmethod
    def poll(cls, context):
        """Hide operator if there is more than one object selected.
        Also, the selected object has to be a connected interface.

        Args:
          context: 

        Returns:

        """
        # no interface selected
        if (
            context.active_object is None
            or len(context.selected_objects) != 1
            or not context.active_object.phobostype == 'interface'
        ):
            return False

        # interface needs to be connect to another interface
        interface = bpy.context.active_object
        if interface.parent and interface.parent.phobostype == 'interface':
            return True
        elif interface.children and any([obj.phobostype for obj in interface.children]):
            return True
        return False

    def execute(self, context):
        """Execute disconnection

        Args:
          context: 

        Returns:

        """
        interface = context.active_object
        if interface.parent and interface.parent.phobostype == 'interface':
            log('Selected interface is child.', 'DEBUG')
            child = interface
            parent = interface.parent
        else:
            log('Selected interface is parent.', 'DEBUG')
            parent = interface
            for curchild in interface.children:
                if curchild.phobostype == 'interface':
                    child = curchild
                    break
            log('Selected ' + child.name + ' as child.', 'DEBUG')

        eUtils.disconnectInterfaces(parent, child)
        return {'FINISHED'}


class MergeLinks(Operator):
    """Merge links"""

    bl_idname = "phobos.merge_links"
    bl_label = "Merge Links"
    bl_options = {'REGISTER', 'UNDO'}

    movetotarget : BoolProperty(name='move to target', default=False)

    @classmethod
    def poll(cls, context):
        """

        Args:
          context: 

        Returns:

        """
        return (
            context.active_object is not None
            and context.active_object.phobostype == 'link'
            and len(
                [
                    obj
                    for obj in context.selected_objects
                    if obj.phobostype == 'link' and obj != context.active_object
                ]
            )
            > 0
        )

    def execute(self, context):
        """

        Args:
          context: 

        Returns:

        """
        mergelinks = [
            obj
            for obj in context.selected_objects
            if obj.phobostype == 'link' and obj != context.active_object
        ]
        eUtils.mergeLinks(
            mergelinks, targetlink=context.active_object, movetotarget=self.movetotarget
        )
        return {'FINISHED'}


class SetModelRoot(Operator):
    """Set Model Root"""

    bl_idname = "phobos.set_model_root"
    bl_label = "Set Model Root"
    bl_options = {'REGISTER', 'UNDO'}

    @classmethod
    def poll(cls, context):
        """

        Args:
          context: 

        Returns:

        """
        return context.active_object and context.active_object.phobostype == 'link'

    def execute(self, context):
        """

        Args:
          context: 

        Returns:

        """
        newroot = context.active_object
        oldroot = sUtils.getRoot(obj=context.active_object)

        if newroot == oldroot:
            log("Object is already root.", 'INFO')
            return {'CANCELLED'}

        # gather model information from old root
        modelprops = eUtils.getProperties(oldroot, category='model')
        oldroot.pose.bones[0].custom_shape = None

        # assign joint resource to oldroot if applicable
        if 'joint/type' in oldroot:
            oldroot.pose.bones[0].custom_shape = ioUtils.getResource(
                ('joint', oldroot['joint/type'])
            )

        eUtils.restructureKinematicTree(newroot)

        # write model information to new root
        newroot.pose.bones[0].custom_shape = ioUtils.getResource(('link', 'root'))
        eUtils.setProperties(newroot, modelprops, category='model')

        # remove model information from old root
        eUtils.removeProperties(oldroot, ['model/*'])
        return {'FINISHED'}


# TODO remove or use? Give it a dev branch
# class SelectErrorOperator(Operator):
#     """Select an object with check errors"""
#     bl_idname = "phobos.select_error"
#     bl_label = "Select Erroneous Object"
#     bl_options = {'REGISTER', 'UNDO'}
#
#     errorObj : EnumProperty(
#         name="Erroneous Objects",
#         items=defs.generateCheckMessages,
#         description="The objects containing errors")
#
#     def execute(self, context):
#         sUtils.selectByName(self.errorObj)
#         for message in vUtils.checkMessages[self.errorObj]:
#             log(message, 'INFO')
#
#         return {'FINISHED'}


class ValidateOperator(Operator):
    """Check the robot dictionary"""

    bl_idname = "phobos.validate"
    bl_label = "Validate"
    bl_options = {'REGISTER', 'UNDO'}

    def execute(self, context):
        """

        Args:
          context: 

        Returns:

        """
        messages = {}
        root = sUtils.getRoot(context.selected_objects[0])
        model, objectlist = models.deriveModelDictionary(root)
        vUtils.check_dict(model, defs.definitions['model'], messages)
        vUtils.checkMessages = messages if len(list(messages.keys())) > 0 else {"NoObject": []}
        for entry in messages:
            log("Errors in object " + entry + ":", 'INFO')
            for error in messages[entry]:
                log(error, 'INFO')
        return {'FINISHED'}


class CalculateMassOperator(Operator):
    """Display mass of the selected objects in a pop-up window"""

    bl_idname = "phobos.calculate_mass"
    bl_label = "Calculate Mass"

    mass : FloatProperty(name='Mass', default=0.0, description="Calculated sum of masses")

    def invoke(self, context, event):
        """

        Args:
          context: 
          event: 

        Returns:

        """
        inertials = [obj for obj in context.selected_objects if obj.phobostype == 'inertial']
        self.mass = gUtils.calculateSum(inertials, 'inertial/mass')
        log("The calculated mass is: " + str(self.mass), 'INFO')
        return context.window_manager.invoke_popup(self)

    def execute(self, context):
        """

        Args:
          context: 

        Returns:

        """
        return {'FINISHED'}

    def draw(self, context):
        """

        Args:
          context: 

        Returns:

        """
        self.layout.label(text="Sum of masses: " + str(self.mass))


class MeasureDistanceOperator(Operator):
    """Show distance between two selected objects in world coordinates"""

    bl_idname = "phobos.measure_distance"
    bl_label = "Measure Distance"
    bl_options = {'REGISTER'}

    distance : FloatProperty(
        name="Distance",
        default=0.0,
        subtype='DISTANCE',
        unit='LENGTH',
        precision=6,
        description="Distance between objects",
    )

    distVector : FloatVectorProperty(
        name="Distance Vector",
        default=(0.0, 0.0, 0.0),
        subtype='TRANSLATION',
        unit='LENGTH',
        size=3,
        precision=6,
        description="Distance vector between objects",
    )

    def execute(self, context):
        """

        Args:
          context: 

        Returns:

        """
        self.distance, self.distVector = gUtils.distance(context.selected_objects)
        log("distance: " + str(self.distance) + ", " + str(self.distVector), "INFO")
        return {'FINISHED'}

    @classmethod
    def poll(self, context):
        """

        Args:
          context: 

        Returns:

        """
        return len(context.selected_objects) == 2

classes = (
    SafelyRemoveObjectsFromSceneOperator,
    MoveToSceneOperator,
    SortObjectsToLayersOperator,
    AddKinematicChainOperator,
    SetXRayOperator,
    SetPhobosType,
    BatchEditPropertyOperator,
    CreateInterfaceOperator,
    CopyCustomProperties,
    RenameCustomProperty,
    SetGeometryType,
    SmoothenSurfaceOperator,
    EditInertialData,
    GenerateInertialObjectsOperator,
    EditYAMLDictionary,
    CreateCollisionObjects,
    SetCollisionGroupOperator,
    DefineJointConstraintsOperator,
    DissolveLink,
    AddMotorOperator,
    CreateLinksOperator,
    AddSensorOperator,
    AddControllerOperator,
    CreateMimicJointOperator,
    AddHeightmapOperator,
    AddSubmodel,
    DefineSubmodel,
    AssignSubmechanism,
    SelectSubmechanism,
    DeleteSubmechanism,
    ToggleInterfaces,
    ConnectInterfacesOperator,
    DisconnectInterfaceOperator,
    MergeLinks,
    SetModelRoot,
    ValidateOperator,
    CalculateMassOperator,
    MeasureDistanceOperator,
)

def register():
    """TODO Missing documentation"""
    print("Registering operators.editing...")
    # TODO this seems not to be very convenient...
    for classdef in classes:
        bpy.utils.register_class(classdef)


def unregister():
    """TODO Missing documentation"""
    print("Unregistering operators.editing...")
    # TODO this seems not to be very convenient...
    for classdef in classes:
        bpy.utils.unregister_class(classdef)<|MERGE_RESOLUTION|>--- conflicted
+++ resolved
@@ -1765,11 +1765,7 @@
         default=False,
         description="Add the controller object specified in the motor definitions",
     )
-<<<<<<< HEAD
     #motorName : StringProperty(
-=======
-    #motorName = StringProperty(
->>>>>>> 7c81720e
     #    name="Motor name", default='new_motor', description="Name of the motor"
     #)
 
