#!/usr/bin/python

"""
.. module:: phobos.misctool
    :platform: Unix, Windows, Mac
    :synopsis: TODO: INSERT TEXT HERE

.. moduleauthor:: Kai von Szadowski

Copyright 2014, University of Bremen & DFKI GmbH Robotics Innovation Center

This file is part of Phobos, a Blender Add-On to edit robot models.

Phobos is free software: you can redistribute it and/or modify
it under the terms of the GNU Lesser General Public License
as published by the Free Software Foundation, either version 3
of the License, or (at your option) any later version.

Phobos is distributed in the hope that it will be useful,
but WITHOUT ANY WARRANTY; without even the implied warranty of
MERCHANTABILITY or FITNESS FOR A PARTICULAR PURPOSE. See the
GNU Lesser General Public License for more details.

You should have received a copy of the GNU Lesser General Public License
along with Phobos.  If not, see <http://www.gnu.org/licenses/>.

File misctools.py

Created on 6 Jan 2014

"""

import bpy
import math
from datetime import datetime as dt

import mathutils
from bpy.types import Operator
from bpy.props import StringProperty, BoolProperty, FloatVectorProperty, EnumProperty, FloatProperty
from . import robotupdate
from . import materials
from . import utility
from . import defs
from . import inertia
from . import robotdictionary
from phobos.logging import *
import yaml


def register():
    """
    This function registers this module.
    At the moment it does nothing.

    :return: Nothing

    """
    print("Registering misctools...")


def unregister():
    """
    This function unregisters this module.
    At the moment it does nothing.

    :return: Nothing

    """

    print("Unregistering misctools...")


class ShareMesh(Operator):
    """ShareMeshOperator
    This operator takes the data block of the active element and sets it for all other selected elements.
    It also tags the objects with an visual/export/unifiedMesh custom property telling the meshes name.

    """

    bl_idname = "object.phobos_share_mesh"
    bl_label = "Unifies the selected objects meshes by setting all meshes to the active objects one"

    def execute(self, context):
        """Executes the operator and unifies the selected objects meshes

        :param context: The blender context to work with
        :return: Blender result
        """
        startLog(self)
        objects = context.selected_objects
        source = context.active_object
        sMProp = 'geometry/'+defs.reservedProperties['SHAREDMESH']
        newName = source.name
        log(source.name, "INFO")
        for obj in objects:
            if 'phobostype' in obj and obj.phobostype in ("visual", "collision") and obj.name != source.name:
                log("Setting data for: " + obj.name, "INFO")
                obj.data = source.data
                obj[sMProp] = newName
        if sMProp in source: del obj[sMProp]
        log("Successfully shared the meshes for selected objects!" ,"INFO")
        endLog()
        return {'FINISHED'}


class CalculateMassOperator(Operator):
    """CalculateMassOperator

    """
    bl_idname = "object.phobos_calculate_mass"
    bl_label = "Display mass of the selected objects in a pop-up window."

    def execute(self, context):
        startLog(self)
        mass = utility.calculateSum(bpy.context.selected_objects, 'mass')
        log("The calculated mass is: " + str(mass), "INFO")
        endLog()
        return {'FINISHED'}


class SortObjectsToLayersOperator(Operator):
    """SortObjectsToLayersOperator

    """
    bl_idname = "object.phobos_sort_objects_to_layers"
    bl_label = "Sorts all selected objects to their according layers"
    bl_options = {'REGISTER', 'UNDO'}

    def execute(self, context):
        startLog(self)
        for obj in context.selected_objects:
            try:
                phobosType = obj.phobostype
                if phobosType != 'controller' and phobosType != 'undefined':
                    layers = 20 * [False]
                    layers[defs.layerTypes[phobosType]] = True
                    obj.layers = layers
                if phobosType == 'undefined':
                    log("The phobostype of the object '" + obj.name + "' is undefined")
            except AttributeError:
                log("The object '" + obj.name + "' has no phobostype", "ERROR")  # Handle this as error or warning?
        endLog()
        return {'FINISHED'}

    @classmethod
    def poll(cls, context):
        if len(context.selected_objects) > 0:
            return True
        else:
            return False


class AddChainOperator(Operator):
    """AddChainOperator

    """
    bl_idname = "object.phobos_add_chain"
    bl_label = "Adds a chain between two selected objects."
    bl_options = {'REGISTER', 'UNDO'}

    chainname = StringProperty(
        name='chainname',
        default='new_chain',
        description='name of the chain to be created')

    def execute(self, context):
        endobj = context.active_object
        for obj in context.selected_objects:
            if obj is not context.active_object:
                startobj = obj
                break
        if not 'startChain' in startobj:
            startobj['startChain'] = [self.chainname]
        else:
            namelist = startobj['startChain']
            if self.chainname not in namelist:
                namelist.append(self.chainname)
            startobj['startChain'] = namelist
        if not 'endChain' in endobj:
            endobj['endChain'] = [self.chainname]
        else:
            namelist = endobj['endChain']
            if self.chainname not in namelist:
                namelist.append(self.chainname)
            endobj['endChain'] = namelist
        return {'FINISHED'}


class SetMassOperator(Operator):
    """SetMassOperator

    """
    bl_idname = "object.phobos_set_mass"
    bl_label = "Sets the mass of the selected object(s)."
    bl_options = {'REGISTER', 'UNDO'}

    mass = FloatProperty(
        name='mass',
        default=0.001,
        description='mass (of active object) in kg')

    userbmass = BoolProperty(
        name='use rigid body mass',
        default=False,
        description='If True, mass entry from rigid body data is used.')

    @classmethod
    def poll(cls, context):
        for obj in context.selected_objects:
            if obj.phobostype in ['visual', 'collision', 'inertial']:
                return True
        return False

    def invoke(self, context, event):
        try:
            self.mass = context.active_object['mass']
        except KeyError:
            self.mass = 0.001
            # Todo: Need more detailed message here
            log("KeyError occured in invoking of setMassOperator. Fallback: mass=0.001")
        return self.execute(context)

    def execute(self, context):
        startLog(self)
        for obj in bpy.context.selected_objects:
            if obj.phobostype in ['visual', 'collision', 'inertial']:
                try:
                    oldmass = obj['mass']
                except KeyError:
                    log("The object '" + obj.name + "' has no mass")
                    oldmass = None
                if self.userbmass:
                    try:
                        obj['mass'] = obj.rigid_body.mass
                    except AttributeError:
                        obj['mass'] = 0.001
                        # print("### Error: object has no rigid body properties.")
                        log("The object '" + obj.name + "' has no rigid body properties. Set mass to 0.001", "ERROR")
                else:
                    obj['mass'] = self.mass
                if obj['mass'] != oldmass:
                    t = dt.now()
                    obj['masschanged'] = t.isoformat()
        endLog()
        return {'FINISHED'}


class SyncMassesOperator(Operator):
    """SyncMassesOperator

    """
    bl_idname = "object.phobos_sync_masses"
    bl_label = "Synchronize masses among the selected object(s)."
    bl_options = {'REGISTER', 'UNDO'}

<<<<<<< HEAD
    synctype = EnumProperty (
            items = (("vtc", "visual to collision", "visual to collision"),
                     ("ctv", "collision to visual", "collision to visual"),
                     ("lto", "latest to oldest", "latest to oldest")),
            name = "synctype",
            default = "vtc",
            description = "Phobos object type")
=======
    synctype = EnumProperty(
        items=(("vtc", "visual to collision", "visual to collision"),
               ("ctv", "collision to visual", "collision to visual"),
               ("lto", "latest to oldest", "latest to oldest")),
        name="synctype",
        default="vtc",
        description="MARS object type")
>>>>>>> 38db0f7d

    writeinertial = BoolProperty(
        name='robotupdate inertial',
        default=True,
        description='write mass to inertial'
    )

    def execute(self, context):
        sourcelist = []
        targetlist = []
        processed = []
        links = [obj.name for obj in bpy.context.selected_objects if obj.phobostype == 'link']
        t = dt.now()
        objdict = {obj.name: obj for obj in bpy.context.selected_objects}
        for obj in objdict.keys():
            if objdict[obj].phobostype in ['visual', 'collision']:
                basename = obj.replace(objdict[obj].phobostype + '_', '')
                if (objdict[obj].parent.name in links
                    and basename not in processed
                    and 'visual_' + basename in objdict.keys()
                    and 'collision_' + basename in objdict.keys()):  # if both partners are present
                    processed.append(basename)
        for basename in processed:
            if self.synctype == "vtc":
                sourcelist.append('visual_' + basename)
                targetlist.append('collision_' + basename)
            elif self.synctype == "ctv":
                targetlist.append('visual_' + basename)
                sourcelist.append('collision_' + basename)
            else:  # latest to oldest
                tv = utility.datetimeFromIso(objdict['visual_' + basename]['masschanged'])
                tc = utility.datetimeFromIso(objdict['collision_' + basename]['masschanged'])
                if tc < tv:  #if collision information is older than visual information
                    sourcelist.append('visual_' + basename)
                    targetlist.append('collision_' + basename)
                else:
                    targetlist.append('visual_' + basename)
                    sourcelist.append('collision_' + basename)
        for i in range(len(sourcelist)):
            objdict[targetlist[i]]['mass'] = objdict[sourcelist[i]]['mass']
            objdict[targetlist[i]]['masschanged'] = objdict[sourcelist[i]]['masschanged']
        for linkname in links:
            masssum = 0.0
            collision_children = inertia.getInertiaRelevantObjects(objdict[linkname])
            for coll in collision_children:
                masssum += coll['mass']
            if self.writeinertial:
                try:
                    inertial = bpy.data.objects['inertial_' + linkname]
                    if not 'mass' in inertial or inertial['mass'] != masssum:
                        inertial['mass'] = masssum
                        inertial['masschanged'] = t.isoformat()
                except KeyError:
                    print("###Warning: no inertial object for link", linkname)
            else:
                links[linkname]['mass'] = masssum
                links[linkname]['masschanged'] = t.isoformat()

        return {'FINISHED'}


class ShowDistanceOperator(Operator):
    """ShowDistanceOperator

    """
    bl_idname = "object.phobos_show_distance"
    bl_label = "Shows distance between two selected objects in world coordinates."
    bl_options = {'REGISTER', 'UNDO'}

    distance = FloatProperty(
        name="distance",
        default=0.0,
        subtype='DISTANCE',
        unit='LENGTH',
        precision=6,
        description="distance between objects")

    distVector = FloatVectorProperty(
        name="distanceVector",
        default=(0.0, 0.0, 0.0,),
        subtype='TRANSLATION',
        unit='LENGTH',
        size=3,
        precision=6,
        description="distance between objects")

    def execute(self, context):
        self.distance, self.distVector = utility.distance(bpy.context.selected_objects)
        return {'FINISHED'}


class SetXRayOperator(Operator):
    """SetXrayOperator

    """
    bl_idname = "object.phobos_set_xray"
    bl_label = "Shows the selected/chosen objects via X-Ray."
    bl_options = {'REGISTER', 'UNDO'}

    objects = EnumProperty(
        name="show objects:",
        default='selected',
        items=(('all',) * 3, ('selected',) * 3, ('by name',) * 3) + defs.phobostypes,
        description="show objects via x-ray")

    show = BoolProperty(
        name="show",
        default=True,
        description="set to")

    namepart = StringProperty(
        name="name contains",
        default="",
        description="part of a name for objects to be selected in 'by name' mode")

    @classmethod
    def poll(cls, context):
        return context.mode == 'OBJECT' or context.mode == 'POSE'

    def draw(self, context):
        layout = self.layout
        layout.label(text="Select Items for X-Ray view")

        layout.prop(self, "objects")
        layout.prop(self, "show", text="x-ray enabled" if self.show else "x-ray disabled")
        if self.objects == 'by name':
            layout.prop(self, "namepart")

    def execute(self, context):
        if self.objects == 'all':
            objlist = bpy.data.objects
        elif self.objects == 'selected':
            objlist = bpy.context.selected_objects
        elif self.objects == 'by name':
            objlist = [obj for obj in bpy.data.objects if obj.name.find(self.namepart) >= 0]
        else:
            objlist = [obj for obj in bpy.data.objects if obj.phobostype == self.objects]
        for obj in objlist:
            obj.show_x_ray = self.show
        return {'FINISHED'}


class NameModelOperator(Operator):
    """NameModelOperator

    """
    bl_idname = "object.phobos_name_model"
    bl_label = "Name model by assigning 'modelname' property to root node "
    bl_options = {'REGISTER', 'UNDO'}

    modelname = StringProperty(
        name="modelname",
        default="",
        description="name of the robot model to be assigned")

    def execute(self, context):
        startLog(self)
        root = utility.getRoot(bpy.context.active_object)
        if root == None:
            log("Could not set modelname due to missing root link. No name was set.", "ERROR")
            return {'FINISHED'}
        root["modelname"] = self.modelname
        endLog()
        return {'FINISHED'}


class SelectObjectsByPhobosType(Operator):
    """SelectObjectsByPhobosType

    """
    bl_idname = "object.phobos_select_objects_by_phobostype"
    bl_label = "Select objects in the scene by phobostype"
    bl_options = {'REGISTER', 'UNDO'}

<<<<<<< HEAD
    seltype = EnumProperty (
            items = defs.phobostypes,
            name = "phobostype",
            default = "link",
            description = "Phobos object type")
=======
    seltype = EnumProperty(
        items=defs.phobostypes,
        name="phobostype",
        default="link",
        description="MARS object type")
>>>>>>> 38db0f7d

    def execute(self, context):
        objlist = []
        for obj in bpy.data.objects:
            if obj.phobostype == self.seltype:
                objlist.append(obj)
        utility.selectObjects(objlist, True)
        return {'FINISHED'}

    @classmethod
    def poll(cls, context):
        return context.mode == 'OBJECT'


class SelectObjectsByName(Operator):
    """SelectObjectsByName

    """
    bl_idname = "object.phobos_select_objects_by_name"
    bl_label = "Select objects in the scene by their name"
    bl_options = {'REGISTER', 'UNDO'}

<<<<<<< HEAD
    namefragment = StringProperty (
            name = "name contains",
            default = '',
            description = "part of a Phobos object name")
=======
    namefragment = StringProperty(
        name="name contains",
        default='',
        description="part of a MARS object name")
>>>>>>> 38db0f7d

    def execute(self, context):
        objlist = []
        for obj in bpy.data.objects:
            if self.namefragment in obj.name:
                objlist.append(obj)
        utility.selectObjects(objlist, True)
        return {'FINISHED'}


class SelectRootOperator(Operator):
    """SelectRootOperator

    """
    bl_idname = "object.phobos_select_root"
    bl_label = "Select root object(s) of currently selected object(s)"

    def execute(self, context):
        startLog(self)
        roots = set()
        for obj in bpy.context.selected_objects:
            roots.add(utility.getRoot(obj))
        if len(roots) > 0:
            utility.selectObjects(list(roots), True)
            bpy.context.scene.objects.active = list(roots)[0]
        else:
            # bpy.ops.error.message('INVOKE_DEFAULT', type="ERROR", message="Couldn't find any root object.")
            log("Couldn't find any root object.", "ERROR")
        endLog()
        return {'FINISHED'}


class SelectModelOperator(Operator):
    """SelectModelOperator

    """
    bl_idname = "object.phobos_select_model"
    bl_label = "Select all objects of model(s) containing the currently selected object(s)"
    bl_options = {'REGISTER', 'UNDO'}

    modelname = StringProperty(
        name="modelname",
        default="",
        description="name of the model to be selected")

    def execute(self, context):
        selection = []
        if self.modelname:
            print("phobos: Selecting model", self.modelname)
            roots = utility.getRoots()
            for root in roots:
                if root["modelname"] == self.modelname:
                    selection = utility.getChildren(root)
        else:
            print("phobos: No model name provided, deriving from selection...")
            roots = set()
            for obj in bpy.context.selected_objects:
                print("Selecting", utility.getRoot(obj).name)
                roots.add(utility.getRoot(obj))
            for root in list(roots):
                selection.extend(utility.getChildren(root))
        utility.selectObjects(list(selection), True)
        return {'FINISHED'}


class UpdatePhobosModelsOperator(Operator):
    """UpdatePhobosModelsOperator

    """
    bl_idname = "object.phobos_update_models"
    bl_label = "Update Phobos properties for all objects"
    bl_options = {'REGISTER', 'UNDO'}

    property_fix = BoolProperty(
        name='fix',
        default=False,
        description="try to fix detected errors?")

    print("phobos: Updating Phobos properties for selected objects...")

    def execute(self, context):
        materials.createPhobosMaterials()  # TODO: this should move to initialization
        robotupdate.updateModels(utility.getRoots(), self.property_fix)
        return {'FINISHED'}


class SetPhobosType(Operator):
    """Set phobostype Operator

    """
    bl_idname = "object.phobos_set_phobostype"
    bl_label = "Edit phobostype of selected object(s)"
    bl_options = {'REGISTER', 'UNDO'}

<<<<<<< HEAD
    phobostype = EnumProperty (
            items = defs.phobostypes,
            name = "phobostype",
            default = "undefined",
            description = "phobostype")
=======
    marstype = EnumProperty(
        items=defs.phobostypes,
        name="phobostype",
        default="undefined",
        description="phobostype")
>>>>>>> 38db0f7d

    def execute(self, context):
        for obj in bpy.context.selected_objects:
            obj.phobostype = self.phobostype
        return {'FINISHED'}

    @classmethod
    def poll(cls, context):
        ob = context.active_object
        return ob is not None and ob.mode == 'OBJECT'


class BatchEditPropertyOperator(Operator):
    """Batch-Edit Property Operator

    """
    bl_idname = "object.phobos_batch_property"
    bl_label = "Edit custom property of selected object(s)"
    bl_options = {'REGISTER', 'UNDO'}

    property_name = StringProperty(
        name="property_name",
        default="",
        description="custom property name")

    property_value = StringProperty(
        name="property_value",
        default="",
        description="custom property value")

    def execute(self, context):
        value = utility.parse_number(self.property_value)
        if value == '':
            for obj in bpy.context.selected_objects:
                if self.property_name in obj:
                    del (obj[self.property_name])
        else:
            for obj in bpy.context.selected_objects:
                obj[self.property_name] = value
        return {'FINISHED'}

    @classmethod
    def poll(cls, context):
        ob = context.active_object
        return ob is not None and ob.mode == 'OBJECT'


class CopyCustomProperties(Operator):
    """Copy Custom Properties Operator

    """
    bl_idname = "object.phobos_copy_props"
    bl_label = "Edit custom property of selected object(s)"
    bl_options = {'REGISTER', 'UNDO'}

    empty_properties = BoolProperty(
        name='empty',
        default=False,
        description="empty properties?")

    def execute(self, context):
        slaves = context.selected_objects
        master = context.active_object
        slaves.remove(master)
        props = robotdictionary.cleanObjectProperties(dict(master.items()))
        for obj in slaves:
            if self.empty_properties:
                for key in obj.keys():
                    del (obj[key])
            for key in props.keys():
                obj[key] = props[key]
        return {'FINISHED'}

    @classmethod
    def poll(cls, context):
        obs = context.selected_objects
        ob = context.active_object
        return len(obs) > 0 and ob is not None and ob.mode == 'OBJECT'


class RenameCustomProperty(Operator):
    """Rename Custom Properties Operator

    """
    bl_idname = "object.phobos_rename_custom_property"
    bl_label = "Edit custom property of selected object(s)"
    bl_options = {'REGISTER', 'UNDO'}

    find = StringProperty(
        name="find property name:",
        default='',
        description="name to be searched for")

    replace = StringProperty(
        name="replacement name:",
        default='',
        description="new name to be replaced with")

    overwrite = BoolProperty(
        name='overwrite existing properties',
        default=False,
        description="If a property of the specified replacement name exists, overwrite it?"
    )

    def execute(self, context):
        startLog(self)
        for obj in context.selected_objects:
            if self.find in obj and self.replace != '':
                if self.replace in obj:
                    # print("### Error: property", self.replace, "already present in object", obj.name)
                    log("Property '" + self.replace + "' already present in object '" + obj.name + "'", "ERROR")
                    if self.overwrite:
                        log("Replace property, because overwrite option was set")
                        obj[self.replace] = obj[self.find]
                        del obj[self.find]
                else:
                    obj[self.replace] = obj[self.find]
                    del obj[self.find]
        endLog()
        return {'FINISHED'}

    @classmethod
    def poll(cls, context):
        ob = context.active_object
        return ob is not None and ob.mode == 'OBJECT' and len(context.selected_objects) > 0


class SetGeometryType(Operator):
    """Set Geometry Type Operator

    """
    bl_idname = "object.phobos_set_geometry_type"
    bl_label = "Edit geometry type of selected object(s)"
    bl_options = {'REGISTER', 'UNDO'}

<<<<<<< HEAD
    geomType = EnumProperty (
            items = defs.geometrytypes,
            name = "type",
            default = "box",
            description = "Phobos geometry type")
=======
    geomType = EnumProperty(
        items=defs.geometrytypes,
        name="type",
        default="box",
        description="MARS geometry type")
>>>>>>> 38db0f7d

    def execute(self, context):
        startLog(self)
        for obj in bpy.context.selected_objects:
            if obj.phobostype == 'collision' or obj.phobostype == 'visual':
                obj['geometry/type'] = self.geomType
            else:
                log("The object '" + obj.name + "' is no collision or visual")
        endLog()
        return {'FINISHED'}

    @classmethod
    def poll(cls, context):
        ob = context.active_object
        return ob is not None and ob.mode == 'OBJECT' and len(context.selected_objects) > 0


class EditInertia(Operator):
    """Edit Inertia Operator

    """
    bl_idname = "object.phobos_edit_inertia"
    bl_label = "Edit inertia of selected object(s)"
    bl_options = {'REGISTER', 'UNDO'}

    # inertiamatrix = FloatVectorProperty (
    #        name = "inertia",
    #        default = [0, 0, 0, 0, 0, 0, 0, 0, 0],
    #        subtype = 'MATRIX',
    #        size = 9,
    #        description = "set inertia for a link")

    inertiavector = FloatVectorProperty(
        name="inertiavec",
        default=[0, 0, 0, 0, 0, 0],
        subtype='NONE',
        size=6,
        description="set inertia for a link"
    )

    def invoke(self, context, event):
        if 'inertia' in context.active_object:
            self.inertiavector = mathutils.Vector(context.active_object['inertia'])
        return self.execute(context)

    def execute(self, context):
        #m = self.inertiamatrix
        #inertialist = []#[m[0], m[1], m[2], m[4], m[5], m[8]]
        #obj['inertia'] = ' '.join(inertialist)
        for obj in context.selected_objects:
            if obj.phobostype == 'inertial':
                obj['inertia'] = self.inertiavector  #' '.join([str(i) for i in self.inertiavector])
        return {'FINISHED'}

    @classmethod
    def poll(cls, context):
        ob = context.active_object
        return ob is not None and ob.mode == 'OBJECT' and ob.phobostype == 'inertial' and len(
            context.selected_objects) > 0


class PartialRename(Operator):
    """Partial Rename Operator

    """
    bl_idname = "object.phobos_partial_rename"
    bl_label = "Replace part of the name of selected object(s)"
    bl_options = {'REGISTER', 'UNDO'}

    find = StringProperty(
        name="find",
        default="",
        description="find string")

    replace = StringProperty(
        name="replace",
        default="",
        description="replace with")

    def execute(self, context):
        for obj in bpy.context.selected_objects:
            obj.name = obj.name.replace(self.find, self.replace)
        return {'FINISHED'}

    @classmethod
    def poll(cls, context):
        ob = context.active_object
        return ob is not None and ob.mode == 'OBJECT' and len(context.selected_objects) > 0


class SmoothenSurfaceOperator(Operator):
    """SmoothenSurfaceOperator

    """
    bl_idname = "object.phobos_smoothen_surface"
    bl_label = "Smoothen Selected Objects"
    bl_options = {'REGISTER', 'UNDO'}

    def execute(self, context):
        show_progress = bpy.app.version[0] * 100 + bpy.app.version[1] >= 269;
        if show_progress:
            wm = bpy.context.window_manager
            total = float(len(bpy.context.selected_objects))
            wm.progress_begin(0, total)
            i = 1
        for obj in bpy.context.selected_objects:
            if obj.type != 'MESH':
                continue
            bpy.context.scene.objects.active = obj
            bpy.ops.object.mode_set(mode='EDIT')
            bpy.ops.mesh.select_all()
            bpy.ops.mesh.normals_make_consistent()
            bpy.ops.object.mode_set(mode='OBJECT')
            bpy.ops.object.shade_smooth()
            bpy.ops.object.modifier_add(type='EDGE_SPLIT')
            if show_progress:
                wm.progress_update(i)
                i += 1
        if show_progress:
            wm.progress_end()
        return {'FINISHED'}

    @classmethod
    def poll(cls, context):
        ob = context.active_object
        return ob is not None and ob.mode == 'OBJECT' and len(context.selected_objects) > 0


class SetOriginToCOMOperator(Operator):
    """SetOriginToCOMOperator

    """
    bl_idname = "object.phobos_set_origin_to_com"
    bl_label = "Set Origin to COM"
    bl_options = {'REGISTER', 'UNDO'}

    com_shift = FloatVectorProperty(
        name="CAD origin shift",
        default=(0.0, 0.0, 0.0,),
        subtype='TRANSLATION',
        unit='LENGTH',
        size=3,
        precision=6,
        description="distance between objects")

    cursor_location = FloatVectorProperty(
        name="CAD origin",
        default=(0.0, 0.0, 0.0,),
        subtype='TRANSLATION',
        unit='LENGTH',
        size=3,
        precision=6,
        description="distance between objects")

    def execute(self, context):
        master = context.active_object
        slaves = context.selected_objects
        to_cadorigin = self.cursor_location - master.matrix_world.to_translation()
        com_shift_world = to_cadorigin + self.com_shift
        for s in slaves:
            utility.selectObjects([s], True, 0)
            context.scene.cursor_location = s.matrix_world.to_translation() + com_shift_world
            bpy.ops.object.origin_set(type='ORIGIN_CURSOR')
        utility.selectObjects(slaves, True, slaves.index(master))
        context.scene.cursor_location = self.cursor_location.copy()
        return {'FINISHED'}

    def invoke(self, context, event):
        self.cursor_location = context.scene.cursor_location.copy()
        return self.execute(context)

    @classmethod
    def poll(cls, context):
        ob = context.active_object
        return ob is not None and ob.mode == 'OBJECT' and len(context.selected_objects) > 0


class CreateInertialOperator(Operator):
    """CreateInertialOperator

    """
    bl_idname = "object.create_inertial_objects"
    bl_label = "Creates inertial objects based on existing objects"
    bl_options = {'REGISTER', 'UNDO'}

    include_children = BoolProperty(
        name='include_children',
        default=True,
        description='use link child objects'
    )

    auto_compute = BoolProperty(
        name='auto_compute',
        default=True,
        description='auto-compute inertia'
    )

    def execute(self, context):
        links = []
        viscols = set()
        for obj in context.selected_objects:
            if obj.phobostype == 'link':
                links.append(obj)
            elif obj.phobostype in ['visual', 'collision']:
                viscols.add(obj)
        if self.include_children:
            for link in links:
                viscols.update(inertia.getInertiaRelevantObjects(link))  # union?
        for obj in viscols:
            if self.auto_compute:
                mass = obj['mass'] if 'mass' in obj else None
                geometry = robotdictionary.deriveGeometry(obj)
                if mass is not None:
                    inert = inertia.calculateInertia(mass, geometry)
                    if inert is not None:
                        inertial = inertia.createInertial(obj)
                        inertial['mass'] = mass
                        inertial['inertia'] = inert
            else:
                inertia.createInertial(obj)
        for link in links:
            if self.auto_compute:
                mass, com, inert = inertia.fuseInertiaData(utility.getImmediateChildren(link, ['inertial']))
                if mass and com and inert:
                    inertial = inertia.createInertial(link)
                    com_translate = mathutils.Matrix.Translation(com)
                    inertial.matrix_local = com_translate
                    inertial['inertial/mass'] = mass
                    inertial['inertial/inertia'] = inertia.inertiaMatrixToList(inert)
            else:
                inertia.createInertial(link)
        return {'FINISHED'}


class AddGravityVector(Operator):
    """Add Gravity Operator

    """
    bl_idname = "object.phobos_add_gravity"
    bl_label = "Add a vector representing gravity in the scene"
    bl_options = {'REGISTER', 'UNDO'}

    property_name = FloatVectorProperty(
        name="gravity_vector",
        default=(0, 0, -9.81),
        description="gravity vector")

    def execute(self, context):
        bpy.ops.object.empty_add(type='SINGLE_ARROW')
        bpy.context.active_object.name = "gravity"
        bpy.ops.transform.rotate(value=(math.pi), axis=(1.0, 0.0, 0.0))
        return {'FINISHED'}


class SetLogSettings(Operator):
    """Adjust Logging Settings for phobos

    """
    bl_idname = 'object.phobos_adjust_logger'
    bl_label = "Change the detail of the phobos logger"
    bl_options = {'REGISTER', 'UNDO'}

    isEnabled = BoolProperty(
        name="Enable logging",
        default=True,
        description="Enable log messages (INFOS will still appear)"
    )

    errors = BoolProperty(
        name="Show Errors",
        default=True,
        description="Show errors in log"
    )

    warnings = BoolProperty(
        name="Show Warnings",
        default=True,
        description="Show warnings in log"
    )

    def execute(self, context):
        adjustLevel("ALL", self.isEnabled)
        adjustLevel("ERROR", self.errors)
        adjustLevel("WARNING", self.warnings)
        return {'FINISHED'}


class EditYAMLDictionary(Operator):
    """Edit a dictionary as YAML in text file."""
    bl_idname = 'object.phobos_edityamldictionary'
    bl_label = "Edit object dictionary as YAML"
    bl_options = {'REGISTER', 'UNDO'}

    def execute(self, context):
        startLog(self)
        ob = context.active_object
        textfilename = ob.name + dt.now().strftime("%Y%m%d_%H:%M")
        variablename = ob.name + "_data"
        tmpdict = dict(ob.items())
        for key in tmpdict:
            if hasattr(tmpdict[key], 'to_list'):
                tmpdict[key] = list(tmpdict[key])
        contents = [variablename + ' = """',
                    yaml.dump(utility.cleanObjectProperties(tmpdict),
                              default_flow_style=False) + '"""\n',
                    "# ------- Hit 'Run Script' to save your changes --------",
                    "import yaml", "import bpy",
                    "tmpdata = yaml.load(" + variablename + ")",
                    "for key, value in tmpdata.items():",
                    "    bpy.context.active_object[key] = value",
                    "bpy.ops.text.unlink()"
        ]
        utility.createNewTextfile(textfilename, '\n'.join(contents))
        utility.openScriptInEditor(textfilename)
        endLog()
        return {'FINISHED'}

    @classmethod
    def poll(cls, context):
        ob = context.active_object
        return ob is not None and ob.mode == 'OBJECT' and len(context.selected_objects) > 0

# the following code is used to directly add buttons to current operator menu
# - we don't need that if we create a custom toolbar with pre-defined buttons
# def add_object_button(self, context):
# self.layout.operator(
#         BatchEditPropertyOperator.bl_idname,
#         text=BatchEditPropertyOperator.__doc__,
#         icon='PLUGIN')<|MERGE_RESOLUTION|>--- conflicted
+++ resolved
@@ -253,23 +253,13 @@
     bl_label = "Synchronize masses among the selected object(s)."
     bl_options = {'REGISTER', 'UNDO'}
 
-<<<<<<< HEAD
-    synctype = EnumProperty (
-            items = (("vtc", "visual to collision", "visual to collision"),
-                     ("ctv", "collision to visual", "collision to visual"),
-                     ("lto", "latest to oldest", "latest to oldest")),
-            name = "synctype",
-            default = "vtc",
-            description = "Phobos object type")
-=======
     synctype = EnumProperty(
         items=(("vtc", "visual to collision", "visual to collision"),
                ("ctv", "collision to visual", "collision to visual"),
                ("lto", "latest to oldest", "latest to oldest")),
         name="synctype",
         default="vtc",
-        description="MARS object type")
->>>>>>> 38db0f7d
+        description="Phobos object type")
 
     writeinertial = BoolProperty(
         name='robotupdate inertial',
@@ -444,19 +434,11 @@
     bl_label = "Select objects in the scene by phobostype"
     bl_options = {'REGISTER', 'UNDO'}
 
-<<<<<<< HEAD
-    seltype = EnumProperty (
-            items = defs.phobostypes,
-            name = "phobostype",
-            default = "link",
-            description = "Phobos object type")
-=======
     seltype = EnumProperty(
         items=defs.phobostypes,
         name="phobostype",
         default="link",
-        description="MARS object type")
->>>>>>> 38db0f7d
+        description="Phobos object type")
 
     def execute(self, context):
         objlist = []
@@ -479,17 +461,10 @@
     bl_label = "Select objects in the scene by their name"
     bl_options = {'REGISTER', 'UNDO'}
 
-<<<<<<< HEAD
     namefragment = StringProperty (
             name = "name contains",
             default = '',
             description = "part of a Phobos object name")
-=======
-    namefragment = StringProperty(
-        name="name contains",
-        default='',
-        description="part of a MARS object name")
->>>>>>> 38db0f7d
 
     def execute(self, context):
         objlist = []
@@ -564,9 +539,9 @@
     bl_options = {'REGISTER', 'UNDO'}
 
     property_fix = BoolProperty(
-        name='fix',
-        default=False,
-        description="try to fix detected errors?")
+        name = 'fix',
+        default = False,
+        description = "try to fix detected errors?")
 
     print("phobos: Updating Phobos properties for selected objects...")
 
@@ -584,19 +559,11 @@
     bl_label = "Edit phobostype of selected object(s)"
     bl_options = {'REGISTER', 'UNDO'}
 
-<<<<<<< HEAD
     phobostype = EnumProperty (
             items = defs.phobostypes,
             name = "phobostype",
             default = "undefined",
             description = "phobostype")
-=======
-    marstype = EnumProperty(
-        items=defs.phobostypes,
-        name="phobostype",
-        default="undefined",
-        description="phobostype")
->>>>>>> 38db0f7d
 
     def execute(self, context):
         for obj in bpy.context.selected_objects:
@@ -632,7 +599,7 @@
         if value == '':
             for obj in bpy.context.selected_objects:
                 if self.property_name in obj:
-                    del (obj[self.property_name])
+                    del(obj[self.property_name])
         else:
             for obj in bpy.context.selected_objects:
                 obj[self.property_name] = value
@@ -665,7 +632,7 @@
         for obj in slaves:
             if self.empty_properties:
                 for key in obj.keys():
-                    del (obj[key])
+                    del(obj[key])
             for key in props.keys():
                 obj[key] = props[key]
         return {'FINISHED'}
@@ -732,19 +699,11 @@
     bl_label = "Edit geometry type of selected object(s)"
     bl_options = {'REGISTER', 'UNDO'}
 
-<<<<<<< HEAD
     geomType = EnumProperty (
-            items = defs.geometrytypes,
-            name = "type",
-            default = "box",
-            description = "Phobos geometry type")
-=======
-    geomType = EnumProperty(
-        items=defs.geometrytypes,
-        name="type",
-        default="box",
-        description="MARS geometry type")
->>>>>>> 38db0f7d
+            items=defs.geometrytypes,
+            name="type",
+            default="box",
+            description="Phobos geometry type")
 
     def execute(self, context):
         startLog(self)
@@ -1056,7 +1015,7 @@
                     "for key, value in tmpdata.items():",
                     "    bpy.context.active_object[key] = value",
                     "bpy.ops.text.unlink()"
-        ]
+                    ]
         utility.createNewTextfile(textfilename, '\n'.join(contents))
         utility.openScriptInEditor(textfilename)
         endLog()
@@ -1070,7 +1029,7 @@
 # the following code is used to directly add buttons to current operator menu
 # - we don't need that if we create a custom toolbar with pre-defined buttons
 # def add_object_button(self, context):
-# self.layout.operator(
+#     self.layout.operator(
 #         BatchEditPropertyOperator.bl_idname,
 #         text=BatchEditPropertyOperator.__doc__,
 #         icon='PLUGIN')